/////////////////////////////////////////////////////////////////////////////// 
// 
// Copyright (c) 2015 Microsoft Corporation. All rights reserved. 
// 
// This code is licensed under the MIT License (MIT). 
// 
// THE SOFTWARE IS PROVIDED "AS IS", WITHOUT WARRANTY OF ANY KIND, EXPRESS OR 
// IMPLIED, INCLUDING BUT NOT LIMITED TO THE WARRANTIES OF MERCHANTABILITY, 
// FITNESS FOR A PARTICULAR PURPOSE AND NONINFRINGEMENT. IN NO EVENT SHALL THE 
// AUTHORS OR COPYRIGHT HOLDERS BE LIABLE FOR ANY CLAIM, DAMAGES OR OTHER 
// LIABILITY, WHETHER IN AN ACTION OF CONTRACT, TORT OR OTHERWISE, ARISING FROM, 
// OUT OF OR IN CONNECTION WITH THE SOFTWARE OR THE USE OR OTHER DEALINGS IN 
// THE SOFTWARE. 
// 
///////////////////////////////////////////////////////////////////////////////

#pragma once

#ifndef GSL_ARRAY_VIEW_H
#define GSL_ARRAY_VIEW_H

#include <new>
#include <stdexcept>
#include <cstddef>
#include <cstdint>
#include <limits>
#include <numeric>
#include <type_traits>
#include <utility>
#include <array>
#include <iterator>
#include <algorithm>
#include "fail_fast.h"

#ifdef _MSC_VER

// No MSVC does constexpr fully yet
#pragma push_macro("constexpr")
#define constexpr /* nothing */


// VS 2013 workarounds
#if _MSC_VER <= 1800

// noexcept is not understood 
#ifndef GSL_THROWS_FOR_TESTING
#define noexcept /* nothing */ 
#endif

// turn off some misguided warnings
#pragma warning(push)
#pragma warning(disable: 4351) // warns about newly introduced aggregate initializer behavior

#endif // _MSC_VER <= 1800

#endif // _MSC_VER

// In order to test the library, we need it to throw exceptions that we can catch
#ifdef GSL_THROWS_FOR_TESTING
#define noexcept /* nothing */ 
#endif // GSL_THROWS_FOR_TESTING 


namespace gsl {

/*
** begin definitions of index and bounds
*/
namespace details
{
<<<<<<< HEAD
	template <typename ConcreteType, size_t Rank>
	class coordinate_facade
	{
		static_assert(Rank > 0, "Rank must be greater than 0!");

		template <typename OtherConcreteType, size_t OtherRank>
		friend class coordinate_facade;
	public:
		using reference       = std::add_lvalue_reference_t<std::ptrdiff_t>;
		using const_reference = std::add_const_t<reference>;
		using value_type      = std::ptrdiff_t;
		static const size_t rank = Rank;

		constexpr coordinate_facade() noexcept
		{
			static_assert(std::is_base_of<coordinate_facade, ConcreteType>::value, "ConcreteType must be derived from coordinate_facade.");
		}

		constexpr coordinate_facade(const value_type(&values)[rank]) noexcept
		{
			static_assert(std::is_base_of<coordinate_facade, ConcreteType>::value, "ConcreteType must be derived from coordinate_facade.");
			for (size_t i = 0; i < rank; ++i)
				elems[i] = values[i];
		}

		constexpr coordinate_facade(value_type e0) noexcept
		{
			static_assert(std::is_base_of<coordinate_facade, ConcreteType>::value, "ConcreteType must be derived from coordinate_facade.");
			static_assert(rank == 1, "This constructor can only be used with rank == 1.");
			elems[0] = e0;
		}

		// Preconditions: il.size() == rank
		constexpr coordinate_facade(std::initializer_list<value_type> il)
		{
			static_assert(std::is_base_of<coordinate_facade, ConcreteType>::value, "ConcreteType must be derived from coordinate_facade.");
			fail_fast_assert(il.size() == rank, "The size of the initializer list must match the rank of the array");
			for (size_t i = 0; i < rank; ++i)
			{
				elems[i] = begin(il)[i];
			}
		}

		constexpr coordinate_facade(const coordinate_facade & other) = default;

		template <typename OtherConcreteType>
		constexpr coordinate_facade(const coordinate_facade<OtherConcreteType, Rank>& other)
		{
    		for (size_t i = 0; i < rank; ++i)
				elems[i] = other.elems[i];
		}

	protected:
		coordinate_facade& operator=(const coordinate_facade& rhs) = default;
		// Preconditions: component_idx < rank
		constexpr reference operator[](size_t component_idx)
		{
			fail_fast_assert(component_idx < rank, "Component index must be less than rank");
			return elems[component_idx];
		}
		// Preconditions: component_idx < rank
		constexpr const_reference operator[](size_t component_idx) const
		{
			fail_fast_assert(component_idx < rank, "Component index must be less than rank");
			return elems[component_idx];
		}
		constexpr bool operator==(const ConcreteType& rhs) const noexcept
		{
			return std::equal(elems, elems + rank, rhs.elems);
		}
		constexpr bool operator!=(const ConcreteType& rhs) const noexcept
		{
			return !(to_concrete() == rhs);
		}
		constexpr ConcreteType operator+() const noexcept
		{
			return to_concrete();
		}
		constexpr ConcreteType operator-() const
		{
			ConcreteType ret = to_concrete();
                        std::transform(ret, ret + rank, ret, std::negate<ValueType>{});
			return ret;
		}
		constexpr ConcreteType operator+(const ConcreteType& rhs) const
		{
			ConcreteType ret = to_concrete();
			ret += rhs;
			return ret;
		}
		constexpr ConcreteType operator-(const ConcreteType& rhs) const
		{
			ConcreteType ret = to_concrete();
			ret -= rhs;
			return ret;
		}
		constexpr ConcreteType& operator+=(const ConcreteType& rhs)
		{
			for (size_t i = 0; i < rank; ++i)
				elems[i] += rhs.elems[i];
			return to_concrete();
		}
		constexpr ConcreteType& operator-=(const ConcreteType& rhs)
		{
			for (size_t i = 0; i < rank; ++i)
				elems[i] -= rhs.elems[i];
			return to_concrete();
		}
		constexpr ConcreteType& operator++()
		{
			static_assert(rank == 1, "This operator can only be used with rank == 1.");
			++elems[0];
			return to_concrete();
		}
		constexpr ConcreteType operator++(int)
		{
			static_assert(rank == 1, "This operator can only be used with rank == 1.");
			ConcreteType ret = to_concrete();
			++(*this);
			return ret;
		}
		constexpr ConcreteType& operator--()
		{
			static_assert(rank == 1, "This operator can only be used with rank == 1.");
			--elems[0];
			return to_concrete();
		}
		constexpr ConcreteType operator--(int)
		{
			static_assert(rank == 1, "This operator can only be used with rank == 1.");
			ConcreteType ret = to_concrete();
			--(*this);
			return ret;
		}
		constexpr ConcreteType operator*(value_type v) const
		{
			ConcreteType ret = to_concrete();
			ret *= v;
			return ret;
		}
		constexpr ConcreteType operator/(value_type v) const
		{
			ConcreteType ret = to_concrete();
			ret /= v;
			return ret;
		}
		friend constexpr ConcreteType operator*(value_type v, const ConcreteType& rhs)
		{
			return rhs * v;
		}
		constexpr ConcreteType& operator*=(value_type v)
		{
			for (size_t i = 0; i < rank; ++i)
				elems[i] *= v;
			return to_concrete();
		}
		constexpr ConcreteType& operator/=(value_type v)
		{
			for (size_t i = 0; i < rank; ++i)
				elems[i] /= v;
			return to_concrete();
		}
		value_type elems[rank] = {};
	private:
		constexpr const ConcreteType& to_concrete() const noexcept
		{
			return static_cast<const ConcreteType&>(*this);
		}
		constexpr ConcreteType& to_concrete() noexcept
		{
			return static_cast<ConcreteType&>(*this);
		}
	};
=======
	template <typename SizeType>
	struct SizeTypeTraits
	{
		static const SizeType max_value = std::is_signed<SizeType>::value ? static_cast<typename std::make_unsigned<SizeType>::type>(-1) / 2 : static_cast<SizeType>(-1);
	};

>>>>>>> 7d55c083
	template <typename T>
	class arrow_proxy
	{
	public:
		explicit arrow_proxy(T t)
			: val(t)
		{}
		const T operator*() const noexcept
		{
			return val;
		}
		const T* operator->() const noexcept
		{
			return &val;
		}
	private:
		T val;
	};
}

<<<<<<< HEAD
template <size_t Rank>
class index : private details::coordinate_facade<index<Rank>, Rank>
{
	using Base = details::coordinate_facade<index<Rank>, Rank>;
	friend Base;
	template <size_t OtherRank>
=======
template <size_t Rank, typename ValueType = size_t>
class index final
{
	static_assert(std::is_integral<ValueType>::value, "ValueType must be an integral type!");
	static_assert(Rank > 0, "Rank must be greater than 0!");

	template <size_t OtherRank, typename OtherValueType>
>>>>>>> 7d55c083
	friend class index;

public:
	static const size_t rank = Rank;
	using value_type = std::remove_reference_t<ValueType>;
	using reference = std::add_lvalue_reference_t<value_type>;
	using const_reference = std::add_lvalue_reference_t<std::add_const_t<value_type>>;

	constexpr index() noexcept
	{}

<<<<<<< HEAD
	constexpr static index shift_left(const index<rank+1>& other) noexcept
=======
	constexpr index(const value_type(&values)[Rank]) noexcept
	{
		std::copy(values, values + Rank, elems);
	}

	// Preconditions: il.size() == rank
	constexpr index(std::initializer_list<value_type> il) noexcept
>>>>>>> 7d55c083
	{
		fail_fast_assert(il.size() == Rank, "The size of the initializer list must match the rank of the array");
		std::copy(begin(il), end(il), elems);
	}

	constexpr index(const index& other) noexcept = default;

	// copy from index over smaller domain
	template <typename OtherValueType,
		bool Enabled = (details::SizeTypeTraits<OtherValueType>::max_value <= details::SizeTypeTraits<value_type>::max_value),
		typename Other = std::enable_if_t<Enabled, index<Rank, OtherValueType>>>
	constexpr index(const index<Rank, OtherValueType>& other) noexcept
	{
		std::copy(other.elems, other.elems + Rank, elems);
	}

	// copy from index over larger domain
	template <typename OtherValueType,
		bool Enabled = (details::SizeTypeTraits<OtherValueType>::max_value > details::SizeTypeTraits<value_type>::max_value),
		typename Other = std::enable_if_t<Enabled, index<Rank, OtherValueType>>>
	constexpr index(const index<Rank, OtherValueType>& other, void* ptr = 0) noexcept
	{
		bool ok = std::accumulate(other.elems, other.elems + Rank, true,
			[&](bool b, OtherValueType val) { return b && (val <= static_cast<OtherValueType>(details::SizeTypeTraits<value_type>::max_value)); }
		);

		fail_fast_assert(ok, "other value must fit in the new domain");
		std::transform(other.elems, other.elems + rank, elems, [&](OtherValueType val) { return static_cast<value_type>(val); });
	}

	constexpr index& operator=(const index& rhs) noexcept = default;

	// Preconditions: component_idx < rank
	constexpr reference operator[](size_t component_idx)
	{
		fail_fast_assert(component_idx < Rank, "Component index must be less than rank");
		return elems[component_idx];
	}

	// Preconditions: component_idx < rank
	constexpr const_reference operator[](size_t component_idx) const noexcept
	{
		fail_fast_assert(component_idx < Rank, "Component index must be less than rank");
		return elems[component_idx];
	}

	constexpr bool operator==(const index& rhs) const noexcept
	{
		return std::equal(elems, elems + rank, rhs.elems);
	}

	constexpr bool operator!=(const index& rhs) const noexcept
	{
		return !(this == rhs);
	}

	constexpr index operator+() const noexcept
	{
		return *this;
	}

	constexpr index operator-() const noexcept
	{
		index ret = *this;
		std::transform(ret, ret + rank, ret, std::negate<ValueType>{});
		return ret;
	}

	constexpr index operator+(const index& rhs) const noexcept
	{
		index ret = *this;
		ret += rhs;
		return ret;
	}

	constexpr index operator-(const index& rhs) const noexcept
	{
		index ret = *this;
		ret -= rhs;
		return ret;
	}

	constexpr index& operator+=(const index& rhs) noexcept
	{
		std::transform(elems, elems + rank, rhs.elems, elems, std::plus<ValueType>{});
		return *this;
	}

	constexpr index& operator-=(const index& rhs) noexcept
	{
		std::transform(elems, elems + rank, rhs.elems, elems, std::minus<ValueType>{});
		return *this;
	}

	constexpr index operator*(value_type v) const noexcept
	{
		index ret = *this;
		ret *= v;
		return ret;
	}

	constexpr index operator/(value_type v) const noexcept
	{
		index ret = *this;
		ret /= v;
		return ret;
	}

	friend constexpr index operator*(value_type v, const index& rhs) noexcept
	{
		return rhs * v;
	}

	constexpr index& operator*=(value_type v) noexcept
	{
		std::transform(elems, elems + rank, elems, [v](value_type x) { return std::multiplies<ValueType>{}(x, v); });
		return *this;
	}

	constexpr index& operator/=(value_type v) noexcept
	{
		std::transform(elems, elems + rank, elems, [v](value_type x) { return std::divides<ValueType>{}(x, v); });
		return *this;
	}

private:
	value_type elems[Rank] = {};
};

template<>
class index<1>
{
<<<<<<< HEAD
public:
	static const size_t rank = 1;
    using size_type = std::ptrdiff_t;
    using value_type = std::ptrdiff_t;
    using reference = std::add_lvalue_reference_t<std::ptrdiff_t>;
    using const_reference = const std::ptrdiff_t&;//std::add_const_t<std::add_lvalue_reference_t<std::ptrdiff_t>>;
	
    constexpr index() noexcept : value(0)
    {}

	constexpr index(value_type e0) noexcept : value(e0)
	{}

    constexpr index(const value_type(&values)[1]) noexcept : index(values[0])
    {}

    // Preconditions: il.size() == rank
	constexpr index(std::initializer_list<value_type> il)
	{
		fail_fast_assert(il.size() == rank, "Size of the initializer list must match the rank of the array");
		value = begin(il)[0];
	}
=======
	template <size_t, typename OtherValueType>
	friend class index;

public:
	static const size_t rank = 1;
	using value_type = std::remove_reference_t<ValueType>;
	using reference = std::add_lvalue_reference_t<value_type>;
	using const_reference = std::add_lvalue_reference_t<std::add_const_t<value_type>>;
	
	constexpr index() noexcept : value(0)
	{}
>>>>>>> 7d55c083

	constexpr index(value_type e) noexcept : value(e)
	{}

<<<<<<< HEAD
	constexpr static index shift_left(const index<rank + 1>& other) noexcept
=======
	constexpr index(const value_type(&values)[1]) noexcept : index(values[0])
	{}

	constexpr index(const index &) noexcept = default;

	template <typename OtherValueType,
		bool Enabled = (details::SizeTypeTraits<OtherValueType>::max_value <= details::SizeTypeTraits<value_type>::max_value),
		typename Other = std::enable_if_t<Enabled, index<1, OtherValueType>>>
	constexpr index(const index<1, OtherValueType>& other) noexcept
	{
		value = static_cast<ValueType>(other.value);
	}

	template <typename OtherValueType,
		bool Enabled = (details::SizeTypeTraits<OtherValueType>::max_value > details::SizeTypeTraits<value_type>::max_value),
		typename Other = std::enable_if_t<Enabled, index<1, OtherValueType>>>
	constexpr index(const index<1, OtherValueType>& other, void* ptr=0) noexcept
>>>>>>> 7d55c083
	{
		fail_fast_assert(other.value <= static_cast<OtherValueType>(details::SizeTypeTraits<value_type>::max_value));
		value = static_cast<value_type>(other.value);
	}

<<<<<<< HEAD
	// Preconditions: component_idx < rank
	constexpr reference operator[](size_type component_idx) noexcept
=======
	// Preconditions: component_idx < 1
	constexpr reference operator[](value_type component_idx) noexcept
>>>>>>> 7d55c083
	{
		fail_fast_assert(component_idx == 0, "Component index must be less than rank");
		return value;
	}
<<<<<<< HEAD

	// Preconditions: component_idx < rank
	constexpr const_reference operator[](size_type component_idx) const noexcept
=======
	// Preconditions: component_idx < 1
	constexpr const_reference operator[](value_type component_idx) const noexcept
>>>>>>> 7d55c083
	{
		fail_fast_assert(component_idx == 0, "Component index must be less than rank");
		return value;
	}

	constexpr bool operator==(const index& rhs) const noexcept
	{
		return value == rhs.value;
	}

	constexpr bool operator!=(const index& rhs) const noexcept
	{
		return !(*this == rhs);
	}
	
    constexpr index operator+() const noexcept
	{
		return *this;
	}
	
    constexpr index operator-() const noexcept
	{
		return index(-value);
	}
	
    constexpr index operator+(const index& rhs) const noexcept
	{
		return index(value + rhs.value);
	}
	
    constexpr index operator-(const index& rhs) const noexcept
	{
		return index(value - rhs.value);
	}
	
    constexpr index& operator+=(const index& rhs) noexcept
	{
		value += rhs.value;
		return *this;
	}
	
    constexpr index& operator-=(const index& rhs) noexcept
	{
		value -= rhs.value;
		return *this;
	}
	
    constexpr index& operator++() noexcept
	{
		++value;
		return *this;
	}
	
    constexpr index operator++(int) noexcept
	{
		index ret = *this;
		++(*this);
		return ret;
	}
	
    constexpr index& operator--() noexcept
	{
		--value;
		return *this;
	}
	
    constexpr index operator--(int) noexcept
	{
		index ret = *this;
		--(*this);
		return ret;
	}
	
    constexpr index operator*(value_type v) const noexcept
	{
		return index(value * v);
	}
	
    constexpr index operator/(value_type v) const noexcept
	{
		return index(value / v);
	}
	
    constexpr index& operator*=(value_type v) noexcept
	{
		value *= v;
		return *this;
	}
	
    constexpr index& operator/=(value_type v) noexcept
	{
		value /= v;
		return *this;
	}
	
    friend constexpr index operator*(value_type v, const index& rhs) noexcept
	{
		return{ rhs * v };
	}

private:
	value_type value;
};

const std::ptrdiff_t dynamic_range = -1;

struct generalized_mapping_tag {};
struct contiguous_mapping_tag : generalized_mapping_tag {};

namespace details
{

	template <std::ptrdiff_t Left, std::ptrdiff_t Right>
	struct LessThan
	{
		static const bool value = Left < Right;
	};

	template <std::ptrdiff_t... Ranges>
	struct BoundsRanges {
        using size_type = std::ptrdiff_t;
		static const size_type Depth = 0;
		static const size_type DynamicNum = 0;
		static const size_type CurrentRange = 1;
		static const size_type TotalSize = 1;

		BoundsRanges (const BoundsRanges&) = default;
		BoundsRanges(const size_type* const) { }
		BoundsRanges() = default;


		template <typename T, size_t Dim>
		void serialize(T&) const
        {}

		template <typename T, size_t Dim>
		size_type linearize(const T&) const
        { 
			return 0;
		}

		template <typename T, size_t Dim>
		bool contains(const T&) const
        {
			return 0;
		}

		size_type totalSize() const noexcept
        {
			return TotalSize;
		}

		bool operator==(const BoundsRanges&) const noexcept
		{
			return true;
		}
	};

	template <std::ptrdiff_t... RestRanges>
	struct BoundsRanges <dynamic_range, RestRanges...> : BoundsRanges<RestRanges...>{
		using Base = BoundsRanges <RestRanges... >;
        using size_type = Base::size_type;
		static const size_t Depth = Base::Depth + 1;
		static const size_t DynamicNum = Base::DynamicNum + 1;
		static const size_type CurrentRange = dynamic_range;
		static const size_type TotalSize = dynamic_range;
		const size_type m_bound;

		BoundsRanges (const BoundsRanges&) = default;
		
        BoundsRanges(const size_type* const arr) : Base(arr + 1), m_bound(*arr * this->Base::totalSize())
		{
			fail_fast_assert(0 <= *arr);
		}

		BoundsRanges() : m_bound(0) {}

		template <std::ptrdiff_t OtherRange, std::ptrdiff_t... RestOtherRanges>
        BoundsRanges(const BoundsRanges<OtherRange, RestOtherRanges...>& other, bool /* firstLevel */ = true) :
            Base(static_cast<const BoundsRanges<RestOtherRanges...>&>(other), false), m_bound(other.totalSize())
        {}

		template <typename T, size_t Dim = 0>
		void serialize(T& arr) const
        {
			arr[Dim] = elementNum();
			this->Base::template serialize<T, Dim + 1>(arr);
		}

		template <typename T, size_t Dim = 0>
		size_type linearize(const T& arr) const
        { 
			const size_type index = this->Base::totalSize() * arr[Dim];
			fail_fast_assert(index < m_bound);
			return index + this->Base::template linearize<T, Dim + 1>(arr);
		}
		
		template <typename T, size_t Dim = 0>
		size_type contains(const T & arr) const
        {
			const ptrdiff_t last = this->Base::template contains<T, Dim + 1>(arr);
			if (last == -1)
				return -1;
			const ptrdiff_t cur = this->Base::totalSize() * arr[Dim];
			return cur < m_bound ? cur + last : -1;
		}
		
		size_type totalSize() const noexcept
        {
			return m_bound;
		}
		
        size_type elementNum() const noexcept
        {
			return totalSize() / this->Base::totalSize();
		}
		
        size_type elementNum(size_t dim) const noexcept
        {
			if (dim > 0)
				return this->Base::elementNum(dim - 1);
			else
				return elementNum();
		}

		bool operator == (const BoundsRanges & rhs) const noexcept
		{
			return m_bound == rhs.m_bound && static_cast<const Base&>(*this) == static_cast<const Base&>(rhs);
		}
	};

	template <std::ptrdiff_t CurRange, std::ptrdiff_t... RestRanges>
	struct BoundsRanges <CurRange, RestRanges...> : BoundsRanges<RestRanges...>
    {
		using Base = BoundsRanges <RestRanges... >;
        using size_type = Base::size_type;
		static const size_t Depth = Base::Depth + 1;
		static const size_t DynamicNum = Base::DynamicNum;
		static const size_type CurrentRange = CurRange;
		static const size_type TotalSize = CurrentRange;
		static_assert (CurRange <= PTRDIFF_MAX, "CurRange must be smaller than std::ptrdiff_t limits");

		BoundsRanges (const BoundsRanges&) = default;
		BoundsRanges(const size_type* const arr) : Base(arr) { }
		BoundsRanges() = default;

		template <std::ptrdiff_t OtherRange, std::ptrdiff_t... RestOtherRanges>
		BoundsRanges(const BoundsRanges<OtherRange, RestOtherRanges...>&other, bool firstLevel = true) : Base(static_cast<const BoundsRanges<RestOtherRanges...>&>(other), false)
		{
			fail_fast_assert((firstLevel && totalSize() <= other.totalSize()) || totalSize() == other.totalSize());
		}

		template <typename T, size_t Dim = 0>
		void serialize(T& arr) const
        {
			arr[Dim] = elementNum();
			this->Base::template serialize<T, Dim + 1>(arr);
		}

		template <typename T, size_t Dim = 0>
		size_type linearize(const T& arr) const
        {  
			fail_fast_assert(arr[Dim] < CurrentRange, "Index is out of range");
			return this->Base::totalSize() * arr[Dim] + this->Base::template linearize<T, Dim + 1>(arr);
		}

		template <typename T, size_t Dim = 0>
        size_type contains(const T& arr) const
        {
			if (arr[Dim] >= CurrentRange)
				return -1;
			const size_type last = this->Base::template contains<T, Dim + 1>(arr);
			if (last == -1)
				return -1;
			return this->Base::totalSize() * arr[Dim] + last;
		}

		size_type totalSize() const noexcept
        {
			return CurrentRange * this->Base::totalSize();
		}

        size_type elementNum() const noexcept
        {
			return CurrentRange;
		}

		size_type elementNum(size_t dim) const noexcept
        {
			if (dim > 0)
				return this->Base::elementNum(dim - 1);
			else
				return elementNum();
		}

		bool operator== (const BoundsRanges& rhs) const noexcept
		{
			return static_cast<const Base &>(*this) == static_cast<const Base &>(rhs);
		}
	};

	template <typename SourceType, typename TargetType, size_t Rank>
	struct BoundsRangeConvertible2;

	template <size_t Rank, typename SourceType, typename TargetType, typename Ret = BoundsRangeConvertible2<typename SourceType::Base, typename TargetType::Base, Rank>>
	auto helpBoundsRangeConvertible(SourceType, TargetType, std::true_type) -> Ret;

	template <size_t Rank, typename SourceType, typename TargetType>
	auto helpBoundsRangeConvertible(SourceType, TargetType, ...) -> std::false_type;
	
	template <typename SourceType, typename TargetType, size_t Rank>
	struct BoundsRangeConvertible2 : decltype(helpBoundsRangeConvertible<Rank - 1>(SourceType(), TargetType(), 
		std::integral_constant<bool, SourceType::Depth == TargetType::Depth 
		&& (SourceType::CurrentRange == TargetType::CurrentRange || TargetType::CurrentRange == dynamic_range || SourceType::CurrentRange == dynamic_range)>())) 
	{};

	template <typename SourceType, typename TargetType>
	struct BoundsRangeConvertible2<SourceType, TargetType, 0> : std::true_type {};

	template <typename SourceType, typename TargetType, size_t Rank = TargetType::Depth>
	struct BoundsRangeConvertible : decltype(helpBoundsRangeConvertible<Rank - 1>(SourceType(), TargetType(), 
		std::integral_constant<bool, SourceType::Depth == TargetType::Depth 
		&& (!LessThan<size_t(SourceType::CurrentRange), size_t(TargetType::CurrentRange)>::value || TargetType::CurrentRange == dynamic_range || SourceType::CurrentRange == dynamic_range)>())) 
	{};
	template <typename SourceType, typename TargetType>
	struct BoundsRangeConvertible<SourceType, TargetType, 0> : std::true_type {};

	template <typename TypeChain>
	struct TypeListIndexer
	{
		const TypeChain & obj;
		TypeListIndexer(const TypeChain & obj) :obj(obj){}
		template<size_t N>
		const TypeChain & getObj(std::true_type)
		{
			return obj;
		}
		template<size_t N, typename MyChain = TypeChain, typename MyBase = typename MyChain::Base>
		auto getObj(std::false_type) -> decltype(TypeListIndexer<MyBase>(static_cast<const MyBase &>(obj)).template get<N>())
		{
			return TypeListIndexer<MyBase>(static_cast<const MyBase &>(obj)).template get<N>();
		}
		template <size_t N>
		auto get() -> decltype(getObj<N - 1>(std::integral_constant<bool, true>()))
		{
			return getObj<N - 1>(std::integral_constant<bool, N == 0>());
		}
	};

	template <typename TypeChain>
	TypeListIndexer<TypeChain> createTypeListIndexer(const TypeChain &obj)
	{
		return TypeListIndexer<TypeChain>(obj);
	}

	template <size_t Rank, typename ValueType, bool Enabled = (Rank > 1), typename Ret = std::enable_if_t<Enabled, index<Rank - 1, ValueType>>>
	constexpr Ret shift_left(const index<Rank, ValueType>& other) noexcept
	{
		Ret ret;
		for (size_t i = 0; i < Rank - 1; ++i)
		{
			ret[i] = other[i + 1];
		}
		return ret;
	}
}

template <typename IndexType>
class bounds_iterator;

template <std::ptrdiff_t... Ranges>
class static_bounds
{
public:
	static_bounds(const details::BoundsRanges<Ranges...>&) {
	}
};

template <std::ptrdiff_t FirstRange, std::ptrdiff_t... RestRanges>
class static_bounds<FirstRange, RestRanges...>
{
	using MyRanges = details::BoundsRanges<FirstRange, RestRanges... >;

	MyRanges m_ranges;
	constexpr static_bounds(const MyRanges& range) : m_ranges(range)
    {}
	
	template <std::ptrdiff_t... OtherRanges>
	friend class static_bounds;

public:
	static const size_t rank = MyRanges::Depth;
	static const size_t dynamic_rank = MyRanges::DynamicNum;
	static const std::ptrdiff_t static_size = MyRanges::TotalSize;

	using size_type = std::ptrdiff_t;
	using index_type = index<rank>;
	using iterator = bounds_iterator<index_type>;
	using const_iterator = bounds_iterator<index_type>;
	using difference_type = std::ptrdiff_t;
	using sliced_type = static_bounds<RestRanges...>;
	using mapping_type = contiguous_mapping_tag;
public:
	constexpr static_bounds(const static_bounds&) = default;
	
	template <std::ptrdiff_t... Ranges, typename Dummy = std::enable_if_t<
		details::BoundsRangeConvertible<details::BoundsRanges<Ranges...>, details::BoundsRanges <FirstRange, RestRanges... >>::value>>
    constexpr static_bounds(const static_bounds<Ranges...>& other) : m_ranges(other.m_ranges)
    {}

	constexpr static_bounds(std::initializer_list<size_type> il) : m_ranges(il.begin())
	{
		fail_fast_assert(MyRanges::DynamicNum == il.size(), "Size of the initializer list must match the rank of the array");
		fail_fast_assert(m_ranges.totalSize() <= PTRDIFF_MAX, "Size of the range is larger than the max element of the size type");
	}
	
	constexpr static_bounds() = default;

	constexpr static_bounds& operator=(const static_bounds& otherBounds)
	{
		new(&m_ranges) MyRanges (otherBounds.m_ranges);
		return *this;
	}

	constexpr sliced_type slice() const noexcept
	{
		return sliced_type{static_cast<const details::BoundsRanges<RestRanges...> &>(m_ranges)};
	}

	constexpr size_type stride() const noexcept
	{
		return rank > 1 ? slice().size() : 1;
	}
	
	constexpr size_type size() const noexcept
	{
		return m_ranges.totalSize();
	}

	constexpr size_type total_size() const noexcept
	{
		return m_ranges.totalSize();
	}
	
	constexpr size_type linearize(const index_type & idx) const
	{
		return m_ranges.linearize(idx);
	}
	
	constexpr bool contains(const index_type& idx) const noexcept
	{
		return m_ranges.contains(idx) != -1;
	}
	
	constexpr size_type operator[](size_t index) const noexcept
	{
		return m_ranges.elementNum(index);
	}
	
	template <size_t Dim = 0>
	constexpr size_type extent() const noexcept
	{
		static_assert(Dim < rank, "dimension should be less than rank (dimension count starts from 0)");
		return details::createTypeListIndexer(m_ranges).template get<Dim>().elementNum();
	}
	
	constexpr index_type index_bounds() const noexcept
	{
		size_type extents[rank] = {};
		m_ranges.serialize(extents);
		return{ extents };
	}
	
	template <std::ptrdiff_t... Ranges>
	constexpr bool operator == (const static_bounds<Ranges...>& rhs) const noexcept
	{
		return this->size() == rhs.size();
	}
	
	template <std::ptrdiff_t... Ranges>
	constexpr bool operator != (const static_bounds<Ranges...>& rhs) const noexcept
	{
		return !(*this == rhs);
	}
	
	constexpr const_iterator begin() const noexcept
	{
		return const_iterator(*this);
	}
	
	constexpr const_iterator end() const noexcept
	{
		return const_iterator(*this, this->index_bounds());
	}
};

<<<<<<< HEAD
template <size_t Rank>
class strided_bounds : private details::coordinate_facade<strided_bounds<Rank>, Rank>
{
	using Base = details::coordinate_facade<strided_bounds<Rank>, Rank>;
	friend Base;

	template <size_t OtherRank>
	friend class strided_bounds;

public:
	using Base::rank;
	using reference       = typename Base::reference;
	using const_reference = typename Base::const_reference;
	using size_type       = typename Base::value_type;
	using difference_type = typename Base::value_type;
	using value_type      = typename Base::value_type;
	using index_type      = index<rank>;
=======
template <size_t Rank, typename SizeType = size_t>
class strided_bounds
{
	template <size_t OtherRank, typename OtherSizeType>
	friend class strided_bounds;

public:
	static const size_t rank = Rank;
	using reference       = SizeType&;
	using const_reference = const SizeType&;
	using size_type       = SizeType;
	using difference_type = SizeType;
	using value_type      = SizeType;
	using index_type      = index<rank, size_type>;
>>>>>>> 7d55c083
	using iterator        = bounds_iterator<index_type>;
	using const_iterator  = bounds_iterator<index_type>;
	static const int dynamic_rank = rank;
	static const std::ptrdiff_t static_size = dynamic_range;
	using sliced_type = std::conditional_t<rank != 0, strided_bounds<rank - 1>, void>;
	using mapping_type = generalized_mapping_tag;
	constexpr strided_bounds(const strided_bounds &) noexcept = default;

<<<<<<< HEAD
	constexpr strided_bounds(const index_type& extents, const index_type& strides)
    : m_strides(strides)
	{
		for (size_t i = 0; i < rank; i++)
			Base::elems[i] = extents[i];
	}

    constexpr strided_bounds(const value_type(&values)[rank], index_type strides)
        : Base(values), m_strides(std::move(strides))
    {}

=======
	template <typename OtherSizeType>
	constexpr strided_bounds(const strided_bounds<rank, OtherSizeType> &other) noexcept
		: m_extents(other.extents), m_strides(other.strides)
	{}
	constexpr strided_bounds(const index_type &extents, const index_type &strides) noexcept
		: m_extents(extents), m_strides(strides)
	{}
>>>>>>> 7d55c083
	constexpr index_type strides() const noexcept
	{
		return m_strides;
	}

	constexpr size_type total_size() const noexcept
	{
		size_type ret = 0;
		for (size_t i = 0; i < rank; ++i)
		{
			ret += (m_extents[i] - 1) * m_strides[i];
		}
		return ret + 1;
	}
	
    constexpr size_type size() const noexcept
	{
		size_type ret = 1;
		for (size_t i = 0; i < rank; ++i)
		{
			ret *= m_extents[i];
		}
		return ret;
	}
	
    constexpr bool contains(const index_type& idx) const noexcept
	{
		for (size_t i = 0; i < rank; ++i)
		{
			if (idx[i] < 0 || idx[i] >= m_extents[i])
				return false;
		}
		return true;
	}
<<<<<<< HEAD
	
    constexpr size_type linearize(const index_type & idx) const
=======
	constexpr size_type linearize(const index_type & idx) const noexcept
>>>>>>> 7d55c083
	{
		size_type ret = 0;
		for (size_t i = 0; i < rank; i++)
		{
			fail_fast_assert(idx[i] < m_extents[i], "index is out of bounds of the array");
			ret += idx[i] * m_strides[i];
		}
		return ret;
	}
	
    constexpr size_type stride() const noexcept
	{
		return m_strides[0];
	}
	
    template <bool Enabled = (rank > 1), typename Ret = std::enable_if_t<Enabled, sliced_type>>
	constexpr sliced_type slice() const
	{
		return{ details::shift_left(m_extents), details::shift_left(m_strides) };
	}
	
    template <size_t Dim = 0>
	constexpr size_type extent() const noexcept
	{
		static_assert(Dim < Rank, "dimension should be less than rank (dimension count starts from 0)");
		return m_extents[Dim];
	}
	
    constexpr index_type index_bounds() const noexcept
	{
		return m_extents;
	}
	
    const_iterator begin() const noexcept
	{
		return const_iterator{ *this };
	}
	
    const_iterator end() const noexcept
	{
		return const_iterator{ *this, index_bounds() };
	}

private:
	index_type m_extents;
	index_type m_strides;
};

template <typename T>
struct is_bounds : std::integral_constant<bool, false> {};
template <std::ptrdiff_t... Ranges>
struct is_bounds<static_bounds<Ranges...>> : std::integral_constant<bool, true> {};
template <size_t Rank>
struct is_bounds<strided_bounds<Rank>> : std::integral_constant<bool, true> {};

template <typename IndexType>
class bounds_iterator
	: public std::iterator<std::random_access_iterator_tag,
		IndexType,
		ptrdiff_t,
		const details::arrow_proxy<IndexType>,
		const IndexType>
{
private:
	using Base = std::iterator <std::random_access_iterator_tag, IndexType, ptrdiff_t, const details::arrow_proxy<IndexType>, const IndexType>;
public:
	static const size_t rank = IndexType::rank;
	using typename Base::reference;
	using typename Base::pointer;
	using typename Base::difference_type;
	using typename Base::value_type;
	using index_type = value_type;
	using index_size_type = typename IndexType::value_type;
	template <typename Bounds>
	explicit bounds_iterator(const Bounds& bnd, value_type curr = value_type{}) noexcept
		: boundary(bnd.index_bounds())
		, curr(std::move(curr))
	{
		static_assert(is_bounds<Bounds>::value, "Bounds type must be provided");
	}
	reference operator*() const noexcept
	{
		return curr;
	}
	pointer operator->() const noexcept
	{
		return details::arrow_proxy<value_type>{ curr };
	}
	bounds_iterator& operator++() noexcept
	{
		for (size_t i = rank; i-- > 0;)
		{
			if (++curr[i] < boundary[i])
			{
				return *this;
			}
			else
			{
				curr[i] = 0;
			}
		}
		// If we're here we've wrapped over - set to past-the-end.
		for (size_t i = 0; i < rank; ++i)
		{
			curr[i] = boundary[i];
		}
		return *this;
	}
	bounds_iterator operator++(int) noexcept
	{
		auto ret = *this;
		++(*this);
		return ret;
	}
	bounds_iterator& operator--() noexcept
	{
		for (size_t i = rank; i-- > 0;)
		{
			if (curr[i]-- > 0)
			{
				return *this;
			}
			else
			{
				curr[i] = boundary[i] - 1;
			}
		}
		// If we're here the preconditions were violated
		// "pre: there exists s such that r == ++s"
		fail_fast_assert(false);
		return *this;
	}
	bounds_iterator operator--(int) noexcept
	{
		auto ret = *this;
		--(*this);
		return ret;
	}
	bounds_iterator operator+(difference_type n) const noexcept
	{
		bounds_iterator ret{ *this };
		return ret += n;
	}
	bounds_iterator& operator+=(difference_type n) noexcept
	{
		auto linear_idx = linearize(curr) + n;
		value_type stride;
		stride[rank - 1] = 1;
		for (size_t i = rank - 1; i-- > 0;)
		{
			stride[i] = stride[i + 1] * boundary[i + 1];
		}
		for (size_t i = 0; i < rank; ++i)
		{
			curr[i] = linear_idx / stride[i];
			linear_idx = linear_idx % stride[i];
		}
		return *this;
	}
	bounds_iterator operator-(difference_type n) const noexcept
	{
		bounds_iterator ret{ *this };
		return ret -= n;
	}
	bounds_iterator& operator-=(difference_type n) noexcept
	{
		return *this += -n;
	}
	difference_type operator-(const bounds_iterator& rhs) const noexcept
	{
		return linearize(curr) - linearize(rhs.curr);
	}
	reference operator[](difference_type n) const noexcept
	{
		return *(*this + n);
	}
	bool operator==(const bounds_iterator& rhs) const noexcept
	{
		return curr == rhs.curr;
	}
	bool operator!=(const bounds_iterator& rhs) const noexcept
	{
		return !(*this == rhs);
	}
	bool operator<(const bounds_iterator& rhs) const noexcept
	{
		for (size_t i = 0; i < rank; ++i)
		{
			if (curr[i] < rhs.curr[i])
				return true;
		}
		return false;
	}
	bool operator<=(const bounds_iterator& rhs) const noexcept
	{
		return !(rhs < *this);
	}
	bool operator>(const bounds_iterator& rhs) const noexcept
	{
		return rhs < *this;
	}
	bool operator>=(const bounds_iterator& rhs) const noexcept
	{
		return !(rhs > *this);
	}
	void swap(bounds_iterator& rhs) noexcept
	{
		std::swap(boundary, rhs.boundary);
		std::swap(curr, rhs.curr);
	}
private:
	index_size_type linearize(const value_type& idx) const noexcept
	{
		// TODO: Smarter impl.
		// Check if past-the-end
		bool pte = true;
		for (size_t i = 0; i < rank; ++i)
		{
			if (idx[i] != boundary[i])
			{
				pte = false;
				break;
			}
		}
		index_size_type multiplier = 1;
		index_size_type res = 0;
		if (pte)
		{
			res = 1;
			for (size_t i = rank; i-- > 0;)
			{
				res += (idx[i] - 1) * multiplier;
				multiplier *= boundary[i];
			}
		}
		else
		{
			for (size_t i = rank; i-- > 0;)
			{
				res += idx[i] * multiplier;
				multiplier *= boundary[i];
			}
		}
		return res;
	}
	value_type boundary;
	value_type curr;
};

template <>
class bounds_iterator<index<1>>
	: public std::iterator<std::random_access_iterator_tag,
	index<1>,
	ptrdiff_t,
	const details::arrow_proxy<index<1>>,
	const index<1>>
{
	using Base = std::iterator<std::random_access_iterator_tag, index<1>, std::ptrdiff_t, const details::arrow_proxy<index<1>>, const index<1>>;

public:
	using Base::reference;
	using Base::pointer;
	using Base::difference_type;
	using Base::value_type;
	using index_type = value_type;
<<<<<<< HEAD
	using index_size_type = index_type::size_type;
=======
	using index_size_type = typename index_type::value_type;
>>>>>>> 7d55c083

	template <typename Bounds>
	explicit bounds_iterator(const Bounds&, value_type curr = value_type{}) noexcept
		: curr( std::move(curr) )
	{}
	reference operator*() const noexcept
	{
		return curr;
	}
	pointer operator->() const noexcept
	{
		return details::arrow_proxy<value_type>{ curr };
	}
	bounds_iterator& operator++() noexcept
	{
		++curr;
		return *this;
	}
	bounds_iterator operator++(int) noexcept
	{
		auto ret = *this;
		++(*this);
		return ret;
	}
	bounds_iterator& operator--() noexcept
	{
		curr--;
		return *this;
	}
	bounds_iterator operator--(int) noexcept
	{
		auto ret = *this;
		--(*this);
		return ret;
	}
	bounds_iterator operator+(difference_type n) const noexcept
	{
		bounds_iterator ret{ *this };
		return ret += n;
	}
	bounds_iterator& operator+=(difference_type n) noexcept
	{
		curr += n;
		return *this;
	}
	bounds_iterator operator-(difference_type n) const noexcept
	{
		bounds_iterator ret{ *this };
		return ret -= n;
	}
	bounds_iterator& operator-=(difference_type n) noexcept
	{
		return *this += -n;
	}
	difference_type operator-(const bounds_iterator& rhs) const noexcept
	{
		return curr[0] - rhs.curr[0];
	}
	reference operator[](difference_type n) const noexcept
	{
		return curr + n;
	}
	bool operator==(const bounds_iterator& rhs) const noexcept
	{
		return curr == rhs.curr;
	}
	bool operator!=(const bounds_iterator& rhs) const noexcept
	{
		return !(*this == rhs);
	}
	bool operator<(const bounds_iterator& rhs) const noexcept
	{
		return curr[0] < rhs.curr[0];
	}
	bool operator<=(const bounds_iterator& rhs) const noexcept
	{
		return !(rhs < *this);
	}
	bool operator>(const bounds_iterator& rhs) const noexcept
	{
		return rhs < *this;
	}
	bool operator>=(const bounds_iterator& rhs) const noexcept
	{
		return !(rhs > *this);
	}
	void swap(bounds_iterator& rhs) noexcept
	{
		std::swap(curr, rhs.curr);
	}
private:
	value_type curr;
};

template <typename IndexType>
bounds_iterator<IndexType> operator+(typename bounds_iterator<IndexType>::difference_type n, const bounds_iterator<IndexType>& rhs) noexcept
{
	return rhs + n;
}

//
// begin definitions of basic_array_view
//
namespace details
{
	template <typename Bounds>
	constexpr std::enable_if_t<std::is_same<typename Bounds::mapping_type, generalized_mapping_tag>::value, typename Bounds::index_type> make_stride(const Bounds& bnd) noexcept
	{
		return bnd.strides();
	}

	// Make a stride vector from bounds, assuming contiguous memory.
	template <typename Bounds>
	constexpr std::enable_if_t<std::is_same<typename Bounds::mapping_type, contiguous_mapping_tag>::value, typename Bounds::index_type> make_stride(const Bounds& bnd) noexcept
	{
		auto extents = bnd.index_bounds();
		typename Bounds::size_type stride[Bounds::rank] = {};

		stride[Bounds::rank - 1] = 1;
		for (size_t i = 1; i < Bounds::rank; ++i)
		{
			stride[Bounds::rank - i - 1] = stride[Bounds::rank - i] * extents[Bounds::rank - i];
		}
		return{ stride };
	}

	template <typename BoundsSrc, typename BoundsDest>
	void verifyBoundsReshape(const BoundsSrc &src, const BoundsDest &dest)
	{
		static_assert(is_bounds<BoundsSrc>::value && is_bounds<BoundsDest>::value, "The src type and dest type must be bounds");
		static_assert(std::is_same<typename BoundsSrc::mapping_type, contiguous_mapping_tag>::value, "The source type must be a contiguous bounds");
		static_assert(BoundsDest::static_size == dynamic_range || BoundsSrc::static_size == dynamic_range || BoundsDest::static_size == BoundsSrc::static_size, "The source bounds must have same size as dest bounds");
		fail_fast_assert(src.size() == dest.size());
	}


} // namespace details

template <typename ArrayView>
class contiguous_array_view_iterator;
template <typename ArrayView>
class general_array_view_iterator;
enum class byte : std::uint8_t {};

template <typename ValueType, typename BoundsType>
class basic_array_view
{
public:
	static const size_t rank = BoundsType::rank;
	using bounds_type = BoundsType;
	using size_type = typename bounds_type::size_type;
	using index_type = typename bounds_type::index_type;
	using value_type = ValueType;
	using pointer = ValueType*;
	using reference = ValueType&;
	using iterator = std::conditional_t<std::is_same<typename BoundsType::mapping_type, contiguous_mapping_tag>::value, contiguous_array_view_iterator<basic_array_view>, general_array_view_iterator<basic_array_view>>;
	using const_iterator = std::conditional_t<std::is_same<typename BoundsType::mapping_type, contiguous_mapping_tag>::value, contiguous_array_view_iterator<basic_array_view<const ValueType, BoundsType>>, general_array_view_iterator<basic_array_view<const ValueType, BoundsType>>>;
	using reverse_iterator = std::reverse_iterator<iterator>;
	using const_reverse_iterator = std::reverse_iterator<const_iterator>;
	using sliced_type = std::conditional_t<rank == 1, value_type, basic_array_view<value_type, typename BoundsType::sliced_type>>;

private:
	pointer m_pdata;
	bounds_type m_bounds;

public:
	constexpr bounds_type bounds() const noexcept
	{
		return m_bounds;
	}
	template <size_t Dim = 0>
	constexpr size_type extent() const noexcept
	{
		static_assert(Dim < rank, "dimension should be less than rank (dimension count starts from 0)");
		return m_bounds.template extent<Dim>();
	}
	constexpr size_type size() const noexcept
	{
		return m_bounds.size();
	}
	constexpr reference operator[](const index_type& idx) const
	{
		return m_pdata[m_bounds.linearize(idx)];
	}
	constexpr pointer data() const noexcept
	{
		return m_pdata;
	}
	template <bool Enabled = (rank > 1), typename Ret = std::enable_if_t<Enabled, sliced_type>>
	constexpr Ret operator[](size_type idx) const
	{
		fail_fast_assert(idx < m_bounds.size(), "index is out of bounds of the array");
		const size_type ridx = idx * m_bounds.stride();

		fail_fast_assert(ridx < m_bounds.total_size(), "index is out of bounds of the underlying data");
		return Ret {m_pdata + ridx, m_bounds.slice()};
	}

	constexpr operator bool () const noexcept
	{
		return m_pdata != nullptr;
	}

	constexpr iterator begin() const
	{
		return iterator {this, true};
	}
	constexpr iterator end() const
	{
		return iterator {this};
	}
	constexpr const_iterator cbegin() const
	{
		return const_iterator {reinterpret_cast<const basic_array_view<const value_type, bounds_type> *>(this), true};
	}
	constexpr const_iterator cend() const
	{
		return const_iterator {reinterpret_cast<const basic_array_view<const value_type, bounds_type> *>(this)};
	}

	constexpr reverse_iterator rbegin() const
	{
		return reverse_iterator {end()};
	}
	constexpr reverse_iterator rend() const
	{
		return reverse_iterator {begin()};
	}
	constexpr const_reverse_iterator crbegin() const
	{
		return const_reverse_iterator {cend()};
	}
	constexpr const_reverse_iterator crend() const
	{
		return const_reverse_iterator {cbegin()};
	}

	template <typename OtherValueType, typename OtherBoundsType, typename Dummy = std::enable_if_t<std::is_same<std::remove_cv_t<value_type>, std::remove_cv_t<OtherValueType>>::value>>
	constexpr bool operator== (const basic_array_view<OtherValueType, OtherBoundsType> & other) const noexcept
	{
		return m_bounds.size() == other.m_bounds.size() &&
			(m_pdata == other.m_pdata || std::equal(this->begin(), this->end(), other.begin()));
	}

	template <typename OtherValueType, typename OtherBoundsType, typename Dummy = std::enable_if_t<std::is_same<std::remove_cv_t<value_type>, std::remove_cv_t<OtherValueType>>::value>>
	constexpr bool operator!= (const basic_array_view<OtherValueType, OtherBoundsType> & other) const noexcept
	{
		return !(*this == other);
	}

	template <typename OtherValueType, typename OtherBoundsType, typename Dummy = std::enable_if_t<std::is_same<std::remove_cv_t<value_type>, std::remove_cv_t<OtherValueType>>::value>>
	constexpr bool operator< (const basic_array_view<OtherValueType, OtherBoundsType> & other) const noexcept
	{
		return std::lexicographical_compare(this->begin(), this->end(), other.begin(), other.end());
	}

	template <typename OtherValueType, typename OtherBoundsType, typename Dummy = std::enable_if_t<std::is_same<std::remove_cv_t<value_type>, std::remove_cv_t<OtherValueType>>::value>>
	constexpr bool operator<= (const basic_array_view<OtherValueType, OtherBoundsType> & other) const noexcept
	{
		return !(other < *this);
	}

	template <typename OtherValueType, typename OtherBoundsType, typename Dummy = std::enable_if_t<std::is_same<std::remove_cv_t<value_type>, std::remove_cv_t<OtherValueType>>::value>>
	constexpr bool operator> (const basic_array_view<OtherValueType, OtherBoundsType> & other) const noexcept
	{
		return (other < *this);
	}

	template <typename OtherValueType, typename OtherBoundsType, typename Dummy = std::enable_if_t<std::is_same<std::remove_cv_t<value_type>, std::remove_cv_t<OtherValueType>>::value>>
	constexpr bool operator>= (const basic_array_view<OtherValueType, OtherBoundsType> & other) const noexcept
	{
		return !(*this < other);
	}

public:
	template <typename OtherValueType, typename OtherBounds,
		typename Dummy = std::enable_if_t<std::is_convertible<OtherValueType(*)[], value_type(*)[]>::value
			&& std::is_convertible<OtherBounds, bounds_type>::value>>
	constexpr basic_array_view(const basic_array_view<OtherValueType, OtherBounds> & other ) noexcept
		: m_pdata(other.m_pdata), m_bounds(other.m_bounds)
	{
	}
protected:

	constexpr basic_array_view(pointer data, bounds_type bound) noexcept
		: m_pdata(data)
		, m_bounds(std::move(bound))
	{
		fail_fast_assert((m_bounds.size() > 0 && data != nullptr) || m_bounds.size() == 0);
	}
	template <typename T>
	constexpr basic_array_view(T *data, std::enable_if_t<std::is_same<value_type, std::remove_all_extents_t<T>>::value, bounds_type> bound) noexcept
		: m_pdata(reinterpret_cast<pointer>(data))
		, m_bounds(std::move(bound))
	{
		fail_fast_assert((m_bounds.size() > 0 && data != nullptr) || m_bounds.size() == 0);
	}
	template <typename DestBounds>
	constexpr basic_array_view<value_type, DestBounds> as_array_view(const DestBounds &bounds)
	{
		details::verifyBoundsReshape(m_bounds, bounds);
		return {m_pdata, bounds};
	}
private:

	friend iterator;
	friend const_iterator;
	template <typename ValueType2, typename BoundsType2>
	friend class basic_array_view;
};

template <std::ptrdiff_t DimSize = dynamic_range>
struct dim
{
	static const std::ptrdiff_t value = DimSize;
};
template <>
struct dim<dynamic_range>
{
	static const std::ptrdiff_t value = dynamic_range;
	const std::ptrdiff_t dvalue;
	dim(std::ptrdiff_t size) : dvalue(size) {}
};

template <typename ValueType, std::ptrdiff_t FirstDimension = dynamic_range, std::ptrdiff_t... RestDimensions>
class array_view;

template <typename ValueType, size_t Rank>
class strided_array_view;

namespace details
{
	template <typename T, typename = std::true_type>
	struct ArrayViewTypeTraits
	{
		using value_type = T;
		using size_type = size_t;
	};

	template <typename Traits>
	struct ArrayViewTypeTraits<Traits, typename std::is_reference<typename Traits::array_view_traits &>::type>
	{
		using value_type = typename Traits::array_view_traits::value_type;
		using size_type = typename Traits::array_view_traits::size_type;
	};

	template <typename T, size_t... Ranks>
	struct ArrayViewArrayTraits {
		using type = array_view<T, Ranks...>;
		using value_type = T;
		using bounds_type = static_bounds<Ranks...>;
		using pointer = T*;
		using reference = T&;
	};
	template <typename T, size_t N, size_t... Ranks>
	struct ArrayViewArrayTraits<T[N], Ranks...> : ArrayViewArrayTraits<T, Ranks..., N> {};

	template <typename BoundsType>
	BoundsType newBoundsHelperImpl(std::ptrdiff_t , std::true_type) // dynamic size
	{
		fail_fast_assert(totalSize <= PTRDIFF_MAX);
		return BoundsType{totalSize};
	}
	template <typename BoundsType>
	BoundsType newBoundsHelperImpl(std::ptrdiff_t totalSize, std::false_type) // static size
	{
		fail_fast_assert(BoundsType::static_size == totalSize);
		return {};
	}
	template <typename BoundsType>
	BoundsType newBoundsHelper(std::ptrdiff_t totalSize)
	{
		static_assert(BoundsType::dynamic_rank <= 1, "dynamic rank must less or equal to 1");
		return newBoundsHelperImpl<BoundsType>(totalSize, std::integral_constant<bool, BoundsType::dynamic_rank == 1>());
	}
	
	struct Sep{};
	
	template <typename T, typename... Args>
	T static_as_array_view_helper(Sep, Args... args)
	{
		return T{static_cast<typename T::size_type>(args)...};
	}
	template <typename T, typename Arg, typename... Args>
	std::enable_if_t<!std::is_same<Arg, dim<dynamic_range>>::value && !std::is_same<Arg, Sep>::value, T> static_as_array_view_helper(Arg, Args... args)
	{
		return static_as_array_view_helper<T>(args...);
	}
	template <typename T, typename... Args>
	T static_as_array_view_helper(dim<dynamic_range> val, Args ... args)
	{
		return static_as_array_view_helper<T>(args..., val.dvalue);
	}

	template <typename ...Dimensions>
	struct static_as_array_view_static_bounds_helper
	{
		using type = static_bounds<(Dimensions::value)...>;
	};

	template <typename T>
	struct is_array_view_oracle : std::false_type
	{};

	template <typename ValueType, std::ptrdiff_t FirstDimension, std::ptrdiff_t... RestDimensions>
	struct is_array_view_oracle<array_view<ValueType, FirstDimension, RestDimensions...>> : std::true_type
	{};
	
    template <typename ValueType, size_t Rank>
	struct is_array_view_oracle<strided_array_view<ValueType, Rank>> : std::true_type
	{};
	
    template <typename T>
	struct is_array_view : is_array_view_oracle<std::remove_cv_t<T>>
	{};

}


template <typename ValueType, std::ptrdiff_t FirstDimension, std::ptrdiff_t... RestDimensions>
class array_view : public basic_array_view <ValueType, static_bounds <FirstDimension, RestDimensions...>>
{
	template <typename ValueType2, std::ptrdiff_t FirstDimension2, std::ptrdiff_t... RestDimensions2>
	friend class array_view;

	using Base = basic_array_view<ValueType, static_bounds<FirstDimension, RestDimensions...>>;

public:
	using typename Base::bounds_type;
	using typename Base::size_type;
	using typename Base::pointer;
	using typename Base::value_type;
	using typename Base::index_type;
	using typename Base::iterator;
	using typename Base::const_iterator;
	using typename Base::reference;
	using Base::rank;

public:
	// basic
    constexpr array_view(pointer ptr, size_type size) : Base(ptr, bounds_type{ size })
    {}

    constexpr array_view(pointer ptr, bounds_type bounds) : Base(ptr, std::move(bounds))
    {}

	constexpr array_view(std::nullptr_t) : Base(nullptr, bounds_type{})
	{}

	constexpr array_view(std::nullptr_t, size_type size) : Base(nullptr, bounds_type{})
	{
		fail_fast_assert(size == 0);
	}

	// default
	template <size_t DynamicRank = bounds_type::dynamic_rank, typename Dummy = std::enable_if_t<DynamicRank != 0>>
	constexpr array_view() : Base(nullptr, bounds_type())
	{}

	// from n-dimensions dynamic array (e.g. new int[m][4]) (precedence will be lower than the 1-dimension pointer)
	template <typename T, typename Helper = details::ArrayViewArrayTraits<T, dynamic_range>
        typename Dummy = std::enable_if_t<std::is_convertible<Helper::value_type (*)[], typename Base::value_type (*)[]>::value>>
	constexpr array_view(T* const& data, size_type size) : Base(data, typename Helper::bounds_type{size})
	{}

	// from n-dimensions static array
	template <typename T, size_t N, typename Helper = details::ArrayViewArrayTraits<T, dynamic_range>
		typename Dummy = std::enable_if_t<std::is_convertible<typename Helper::value_type(*)[], typename Base::value_type(*)[]>::value>
    >
	constexpr array_view (T (&arr)[N]) : Base(arr, typename Helper::bounds_type())
	{}

	// from n-dimensions static array with size
	template <typename T, size_t N,
		typename Dummy = std::enable_if_t<std::is_convertible<T(*)[], typename Base::value_type(*)[]>::value>
    >
	constexpr array_view(T(&arr)[N], size_type size) : Base(arr, typename Helper::bounds_type{ size })
	{
		fail_fast_assert(size <= N);
	}

	// from std array
	template <size_t N, 
       typename Dummy = std::enable_if_t<std::is_convertible<static_bounds<N>, typename Base::bounds_type>::value>
    >
	constexpr array_view (std::array<std::remove_const_t<value_type>, N> & arr) : Base(arr.data(), static_bounds<N>())
	{}

	template <size_t N,
        typename Dummy = std::enable_if_t<std::is_convertible<static_bounds<N>, typename Base::bounds_type>::value
        && std::is_const<value_type>::value>
    >
	constexpr array_view (const std::array<std::remove_const_t<value_type>, N> & arr) : Base(arr.data(), static_bounds<N>())
	{}
    
	// from begin, end pointers. We don't provide iterator pair since no way to guarantee the contiguity 
	template <typename Ptr,
		typename Dummy = std::enable_if_t<std::is_convertible<Ptr, pointer>::value
		&& details::LessThan<Base::bounds_type::dynamic_rank, 2>::value>
    > // remove literal 0 case
	constexpr array_view (pointer begin, Ptr end) : Base(begin, details::newBoundsHelper<typename Base::bounds_type>(static_cast<pointer>(end) - begin))
	{}

	// from containers. It must has .size() and .data() two function signatures
	template <typename Cont, typename DataType = typename Cont::value_type,
		typename Dummy = std::enable_if_t<!details::is_array_view<Cont>::value
		&& std::is_convertible<DataType (*)[], typename Base::value_type (*)[]>::value
		&& std::is_same<std::decay_t<decltype(std::declval<Cont>().size(), *std::declval<Cont>().data())>, DataType>::value>
	>
	constexpr array_view (Cont& cont) : Base(static_cast<pointer>(cont.data()), details::newBoundsHelper<typename Base::bounds_type>(cont.size()))
	{}

	constexpr array_view(const array_view &) = default;

	// convertible
	template <typename OtherValueType, std::ptrdiff_t... OtherDimensions,
		typename BaseType = basic_array_view<ValueType, static_bounds<FirstDimension, RestDimensions...>>,
		typename OtherBaseType = basic_array_view<OtherValueType, static_bounds<OtherDimensions...>>,
		typename Dummy = std::enable_if_t<std::is_convertible<OtherBaseType, BaseType>::value>
	>
	constexpr array_view(const array_view<OtherValueType, OtherDimensions...> &av)
        : Base(static_cast<const typename array_view<OtherValueType, OtherDimensions...>::Base&>(av))
    {}

	// reshape
	template <typename... Dimensions2>
	constexpr array_view<ValueType, Dimensions2::value...> as_array_view(Dimensions2... dims)
	{
		static_assert(sizeof...(Dimensions2) > 0, "the target array_view must have at least one dimension.");
		using BoundsType = typename array_view<ValueType, (Dimensions2::value)...>::bounds_type;
		auto tobounds = details::static_as_array_view_helper<BoundsType>(dims..., details::Sep{});
		details::verifyBoundsReshape(this->bounds(), tobounds);
		return {this->data(), tobounds};
	}

	// to bytes array
	template <bool Enabled = std::is_standard_layout<std::decay_t<ValueType>>::value>
	constexpr auto as_bytes() const noexcept -> array_view<const byte>
	{
		static_assert(Enabled, "The value_type of array_view must be standarded layout");
		return { reinterpret_cast<const byte*>(this->data()), this->bytes() };
	}

	template <bool Enabled = std::is_standard_layout<std::decay_t<ValueType>>::value>
	constexpr auto as_writeable_bytes() const noexcept -> array_view<byte>
	{
		static_assert(Enabled, "The value_type of array_view must be standarded layout");
		return { reinterpret_cast<byte*>(this->data()), this->bytes() };
	}

    // from bytes array
	template<typename U, bool IsByte = std::is_same<value_type, const byte>::value, typename Dummy = std::enable_if_t<IsByte && sizeof...(RestDimensions) == 0>>
	constexpr auto as_array_view() const noexcept -> array_view<const U, (Base::bounds_type::dynamic_rank == 0 ? Base::bounds_type::static_size / sizeof(U) : dynamic_range)>
	{
		static_assert(std::is_standard_layout<U>::value && (Base::bounds_type::static_size == dynamic_range || Base::bounds_type::static_size % sizeof(U) == 0),
			"Target type must be standard layout and its size must match the byte array size");
		fail_fast_assert((this->bytes() % sizeof(U)) == 0);
		return { reinterpret_cast<const U*>(this->data()), this->bytes() / sizeof(U) };
	}

	template<typename U, bool IsByte = std::is_same<value_type, byte>::value, typename Dummy = std::enable_if_t<IsByte && sizeof...(RestDimensions) == 0>>
	constexpr auto as_array_view() const noexcept -> array_view<U, (Base::bounds_type::dynamic_rank == 0 ? Base::bounds_type::static_size / sizeof(U) : dynamic_range)>
	{
		static_assert(std::is_standard_layout<U>::value && (Base::bounds_type::static_size == dynamic_range || Base::bounds_type::static_size % sizeof(U) == 0),
			"Target type must be standard layout and its size must match the byte array size");
		fail_fast_assert((this->bytes() % sizeof(U)) == 0);
		return { reinterpret_cast<U*>(this->data()), this->bytes() / sizeof(U) };
	}

	// section on linear space
	template<std::ptrdiff_t Count>
	constexpr array_view<ValueType, Count> first() const noexcept
	{
		static_assert(bounds_type::static_size == dynamic_range || Count <= bounds_type::static_size, "Index is out of bound");
		fail_fast_assert(bounds_type::static_size != dynamic_range || Count <= this->size()); // ensures we only check condition when needed
		return { this->data(), Count };
	}

	constexpr array_view<ValueType, dynamic_range> first(size_type count) const noexcept
	{
		fail_fast_assert(count <= this->size());
		return { this->data(), count };
	}

	template<std::ptrdiff_t Count>
	constexpr array_view<ValueType, Count> last() const noexcept
	{
		static_assert(bounds_type::static_size == dynamic_range || Count <= bounds_type::static_size, "Index is out of bound");
		fail_fast_assert(bounds_type::static_size != dynamic_range || Count <= this->size());
		return { this->data() + this->size() - Count, Count };
	}

	constexpr array_view<ValueType, dynamic_range> last(size_type count) const noexcept
	{
		fail_fast_assert(count <= this->size());
		return { this->data() + this->size() - count, count };
	}

	template<std::ptrdiff_t Offset, std::ptrdiff_t Count>
	constexpr array_view<ValueType, Count> sub() const noexcept
	{
		static_assert(bounds_type::static_size == dynamic_range || ((Offset == 0 || Offset <= bounds_type::static_size) && Offset + Count <= bounds_type::static_size), "Index is out of bound");
		fail_fast_assert(bounds_type::static_size != dynamic_range || ((Offset == 0 || Offset <= this->size()) && Offset + Count <= this->size()));
		return { this->data() + Offset, Count };
	}

	constexpr array_view<ValueType, dynamic_range> sub(size_type offset, size_type count = dynamic_range) const noexcept
	{
		fail_fast_assert((offset == 0 || offset <= this->size()) && (count == dynamic_range || (offset + count) <= this->size()));
		return { this->data() + offset, count == dynamic_range ? this->length() - offset : count };
	}

	// size
	constexpr size_type length() const noexcept
	{
		return this->size();
	}

	constexpr size_type used_length() const noexcept
	{
		return length();
	}

	constexpr size_type bytes() const noexcept
	{
		return sizeof(value_type) * this->size();
	}

	constexpr size_type used_bytes() const noexcept
	{
		return bytes();
	}

	// section
	constexpr strided_array_view<ValueType, rank> section(index_type origin, index_type extents) const
	{
		size_type size = this->bounds().total_size() - this->bounds().linearize(origin);
		return{ &this->operator[](origin), size, strided_bounds<rank> {extents, details::make_stride(Base::bounds())} };
	}
	
		constexpr reference operator[](const index_type& idx) const
	{
		return Base::operator[](idx);
	}
	
		template <bool Enabled = (rank > 1), typename Dummy = std::enable_if_t<Enabled>>
	constexpr array_view<ValueType, RestDimensions...> operator[](size_type idx) const
	{
		auto ret = Base::operator[](idx);
		return{ ret.data(), ret.bounds() };
	}

	using Base::operator==;
	using Base::operator!=;
	using Base::operator<;
	using Base::operator<=;
	using Base::operator>;
	using Base::operator>=;
};

template <typename T, std::ptrdiff_t... Dimensions>
constexpr auto as_array_view(T* const& ptr, dim<Dimensions>... args) -> array_view<std::remove_all_extents_t<T>, Dimensions...>
{
	return {reinterpret_cast<std::remove_all_extents_t<T>*>(ptr), details::static_as_array_view_helper<static_bounds<Dimensions...>>(args..., details::Sep{})};
}

template <typename T>
constexpr auto as_array_view (T* arr, std::ptrdiff_t len) -> typename details::ArrayViewArrayTraits<T, dynamic_range>::type
{
	return {reinterpret_cast<std::remove_all_extents_t<T>*>(arr), len};
}

template <typename T, size_t N>
constexpr auto as_array_view (T (&arr)[N]) -> typename details::ArrayViewArrayTraits<T, N>::type
{
	return {arr};
}

template <typename T, size_t N>
constexpr array_view<const T, N> as_array_view(const std::array<T, N> &arr)
{
	return {arr};
}

template <typename T, size_t N>
constexpr array_view<const T, N> as_array_view(const std::array<T, N> &&) = delete;

template <typename T, size_t N>
constexpr array_view<T, N> as_array_view(std::array<T, N> &arr)
{
	return {arr};
}

template <typename T>
constexpr array_view<T, dynamic_range> as_array_view(T *begin, T *end)
{
	return {begin, end};
}

template <typename Cont>
constexpr auto as_array_view(Cont &arr) -> std::enable_if_t<!details::is_array_view<std::decay_t<Cont>>::value,
	array_view<std::remove_reference_t<decltype(arr.size(), *arr.data())>, dynamic_range>>
{
	return {arr.data(), arr.size()};
}

template <typename Cont>
constexpr auto as_array_view(Cont &&arr) -> std::enable_if_t<!details::is_array_view<std::decay_t<Cont>>::value,
	array_view<std::remove_reference_t<decltype(arr.size(), *arr.data())>, dynamic_range>> = delete;

template <typename ValueType, size_t Rank>
class strided_array_view : public basic_array_view<ValueType, strided_bounds<Rank>>
{
	using Base = basic_array_view<ValueType, strided_bounds<Rank>>;

	template<typename OtherValue, size_t OtherRank>
	friend class strided_array_view;

public:
	using Base::rank;
	using typename Base::bounds_type;
	using typename Base::size_type;
	using typename Base::pointer;
	using typename Base::value_type;
	using typename Base::index_type;
	using typename Base::iterator;
	using typename Base::const_iterator;
	using typename Base::reference;
	
	// from static array of size N
	template<size_type N>
	strided_array_view(value_type(&values)[N], bounds_type bounds) : Base(values, std::move(bounds))
	{
		fail_fast_assert(this->bounds().total_size() <= N, "Bounds cross data boundaries");
	}

	// from raw data
	strided_array_view(pointer ptr, size_type size, bounds_type bounds): Base(ptr, std::move(bounds))
	{
		fail_fast_assert(this->bounds().total_size() <= size, "Bounds cross data boundaries");
	}

	// from array view
	template <std::ptrdiff_t... Dimensions, typename Dummy = std::enable_if<sizeof...(Dimensions) == Rank>>
	strided_array_view(array_view<ValueType, Dimensions...> av, bounds_type bounds) : Base(av.data(), std::move(bounds))
	{
		fail_fast_assert(this->bounds().total_size() <= av.bounds().total_size(), "Bounds cross data boundaries");
	}
	
	// convertible
	template <typename OtherValueType,
		typename BaseType = basic_array_view<ValueType, strided_bounds<Rank>>,
		typename OtherBaseType = basic_array_view<OtherValueType, strided_bounds<Rank>>,
		typename Dummy = std::enable_if_t<std::is_convertible<OtherBaseType, BaseType>::value>
	>
    constexpr strided_array_view(const strided_array_view<OtherValueType, Rank> &av) : Base(static_cast<const typename strided_array_view<OtherValueType, Rank>::Base &>(av)) // static_cast is required
    {}

	// convert from bytes
		template <typename OtherValueType>
		strided_array_view<typename std::enable_if<std::is_same<value_type, const byte>::value, OtherValueType>::type, rank> as_strided_array_view() const 
	{
		static_assert((sizeof(OtherValueType) >= sizeof(value_type)) && (sizeof(OtherValueType) % sizeof(value_type) == 0), "OtherValueType should have a size to contain a multiple of ValueTypes");
		auto d = sizeof(OtherValueType) / sizeof(value_type);

		size_type size = this->bounds().total_size() / d;
		return{ (OtherValueType*)this->data(), size, bounds_type{ resize_extent(this->bounds().index_bounds(), d), resize_stride(this->bounds().strides(), d)} };
	}

	strided_array_view section(index_type origin, index_type extents) const
	{
		size_type size = this->bounds().total_size() - this->bounds().linearize(origin);
		return { &this->operator[](origin), size, bounds_type {extents, details::make_stride(Base::bounds())}};
	}

	constexpr reference operator[](const index_type& idx) const
	{
		return Base::operator[](idx);
	}

	template <bool Enabled = (rank > 1), typename Dummy = std::enable_if_t<Enabled>>
	constexpr strided_array_view<value_type, rank-1> operator[](size_type idx) const
	{
		auto ret = Base::operator[](idx);
		return{ ret.data(), ret.bounds().total_size(), ret.bounds() };
	}

private:
	static index_type resize_extent(const index_type& extent, size_t d)
	{
		fail_fast_assert(extent[rank - 1] >= d && (extent[rank-1] % d == 0), "The last dimension of the array needs to contain a multiple of new type elements");

		index_type ret = extent;
		ret[rank - 1] /= d;

		return ret;
	}

	template <bool Enabled = (rank == 1), typename Dummy = std::enable_if_t<Enabled>>
	static index_type resize_stride(const index_type& strides, size_t , void * = 0)
	{
		fail_fast_assert(strides[rank - 1] == 1, "Only strided arrays with regular strides can be resized");

		return strides;
	}

	template <bool Enabled = (rank > 1), typename Dummy = std::enable_if_t<Enabled>>
	static index_type resize_stride(const index_type& strides, size_t d)
	{
		fail_fast_assert(strides[rank - 1] == 1, "Only strided arrays with regular strides can be resized");
		fail_fast_assert(strides[rank - 2] >= d && (strides[rank - 2] % d == 0), "The strides must have contiguous chunks of memory that can contain a multiple of new type elements");

		for (size_t i = rank - 1; i > 0; --i)
			fail_fast_assert((strides[i-1] >= strides[i]) && (strides[i-1] % strides[i] == 0), "Only strided arrays with regular strides can be resized");

		index_type ret = strides / d;
		ret[rank - 1] = 1;

		return ret;
	}
};

template <typename ArrayView>
class contiguous_array_view_iterator : public std::iterator<std::random_access_iterator_tag, typename ArrayView::value_type>
{
	using Base = std::iterator<std::random_access_iterator_tag, typename ArrayView::value_type>;
public:
	using typename Base::reference;
	using typename Base::pointer;
	using typename Base::difference_type;

private:
	template <typename ValueType, typename Bounds>
	friend class basic_array_view;

    pointer m_pdata;
	const ArrayView * m_validator;
	void validateThis() const
	{
		fail_fast_assert(m_pdata >= m_validator->m_pdata && m_pdata < m_validator->m_pdata + m_validator->size(), "iterator is out of range of the array");
	}
	
    contiguous_array_view_iterator (const ArrayView *container, bool isbegin = false) :
		m_pdata(isbegin ? container->m_pdata : container->m_pdata + container->size()), m_validator(container) {	}

public:
	reference operator*() const noexcept
	{
		validateThis();
		return *m_pdata;
	}
	pointer operator->() const noexcept
	{
		validateThis();
		return m_pdata;
	}
	contiguous_array_view_iterator& operator++() noexcept
	{
		++m_pdata;
		return *this;
	}
	contiguous_array_view_iterator operator++(int)noexcept
	{
		auto ret = *this;
		++(*this);
		return ret;
	}
	contiguous_array_view_iterator& operator--() noexcept
	{
		--m_pdata;
		return *this;
	}
	contiguous_array_view_iterator operator--(int)noexcept
	{
		auto ret = *this;
		--(*this);
		return ret;
	}
	contiguous_array_view_iterator operator+(difference_type n) const noexcept
	{
		contiguous_array_view_iterator ret{ *this };
		return ret += n;
	}
	contiguous_array_view_iterator& operator+=(difference_type n) noexcept
	{
		m_pdata += n;
		return *this;
	}
	contiguous_array_view_iterator operator-(difference_type n) const noexcept
	{
		contiguous_array_view_iterator ret{ *this };
		return ret -= n;
	}
	contiguous_array_view_iterator& operator-=(difference_type n) noexcept
	{
		return *this += -n;
	}
	difference_type operator-(const contiguous_array_view_iterator& rhs) const noexcept
	{
		fail_fast_assert(m_validator == rhs.m_validator);
		return m_pdata - rhs.m_pdata;
	}
	reference operator[](difference_type n) const noexcept
	{
		return *(*this + n);
	}
	bool operator==(const contiguous_array_view_iterator& rhs) const noexcept
	{
		fail_fast_assert(m_validator == rhs.m_validator);
		return m_pdata == rhs.m_pdata;
	}
	bool operator!=(const contiguous_array_view_iterator& rhs) const noexcept
	{
		return !(*this == rhs);
	}
	bool operator<(const contiguous_array_view_iterator& rhs) const noexcept
	{
		fail_fast_assert(m_validator == rhs.m_validator);
		return m_pdata < rhs.m_pdata;
	}
	bool operator<=(const contiguous_array_view_iterator& rhs) const noexcept
	{
		return !(rhs < *this);
	}
	bool operator>(const contiguous_array_view_iterator& rhs) const noexcept
	{
		return rhs < *this;
	}
	bool operator>=(const contiguous_array_view_iterator& rhs) const noexcept
	{
		return !(rhs > *this);
	}
	void swap(contiguous_array_view_iterator& rhs) noexcept
	{
		std::swap(m_pdata, rhs.m_pdata);
		std::swap(m_validator, rhs.m_validator);
	}
};

template <typename ArrayView>
contiguous_array_view_iterator<ArrayView> operator+(typename contiguous_array_view_iterator<ArrayView>::difference_type n, const contiguous_array_view_iterator<ArrayView>& rhs) noexcept
{
	return rhs + n;
}

template <typename ArrayView>
class general_array_view_iterator : public std::iterator<std::random_access_iterator_tag, typename ArrayView::value_type>
{
	using Base = std::iterator<std::random_access_iterator_tag, typename ArrayView::value_type>;
public:
	using typename Base::reference;
	using typename Base::pointer;
	using typename Base::difference_type;
	using typename Base::value_type;
private:
	template <typename ValueType, typename Bounds>
	friend class basic_array_view;
	
    const ArrayView * m_container;
	typename ArrayView::bounds_type::iterator m_itr;
    
    general_array_view_iterator(const ArrayView *container, bool isbegin = false) :
        m_container(container), m_itr(isbegin ? m_container->bounds().begin() : m_container->bounds().end())
    {}

public:
	reference operator*() const noexcept
	{
		return (*m_container)[*m_itr];
	}
	pointer operator->() const noexcept
	{
		return &(*m_container)[*m_itr];
	}
	general_array_view_iterator& operator++() noexcept
	{
		++m_itr;
		return *this;
	}
	general_array_view_iterator operator++(int)noexcept
	{
		auto ret = *this;
		++(*this);
		return ret;
	}
	general_array_view_iterator& operator--() noexcept
	{
		--m_itr;
		return *this;
	}
	general_array_view_iterator operator--(int)noexcept
	{
		auto ret = *this;
		--(*this);
		return ret;
	}
	general_array_view_iterator operator+(difference_type n) const noexcept
	{
		general_array_view_iterator ret{ *this };
		return ret += n;
	}
	general_array_view_iterator& operator+=(difference_type n) noexcept
	{
		m_itr += n;
		return *this;
	}
	general_array_view_iterator operator-(difference_type n) const noexcept
	{
		general_array_view_iterator ret{ *this };
		return ret -= n;
	}
	general_array_view_iterator& operator-=(difference_type n) noexcept
	{
		return *this += -n;
	}
	difference_type operator-(const general_array_view_iterator& rhs) const noexcept
	{
		fail_fast_assert(m_container == rhs.m_container);
		return m_itr - rhs.m_itr;
	}
	value_type operator[](difference_type n) const noexcept
	{
		return (*m_container)[m_itr[n]];;
	}
	bool operator==(const general_array_view_iterator& rhs) const noexcept
	{
		fail_fast_assert(m_container == rhs.m_container);
		return m_itr == rhs.m_itr;
	}
	bool operator !=(const general_array_view_iterator& rhs) const noexcept
	{
		return !(*this == rhs);
	}
	bool operator<(const general_array_view_iterator& rhs) const noexcept
	{
		fail_fast_assert(m_container == rhs.m_container);
		return m_itr < rhs.m_itr;
	}
	bool operator<=(const general_array_view_iterator& rhs) const noexcept
	{
		return !(rhs < *this);
	}
	bool operator>(const general_array_view_iterator& rhs) const noexcept
	{
		return rhs < *this;
	}
	bool operator>=(const general_array_view_iterator& rhs) const noexcept
	{
		return !(rhs > *this);
	}
	void swap(general_array_view_iterator& rhs) noexcept
	{
		std::swap(m_itr, rhs.m_itr);
		std::swap(m_container, rhs.m_container);
	}
};

template <typename ArrayView>
general_array_view_iterator<ArrayView> operator+(typename general_array_view_iterator<ArrayView>::difference_type n, const general_array_view_iterator<ArrayView>& rhs) noexcept
{
	return rhs + n;
}

} // namespace gsl

#ifdef _MSC_VER

#undef constexpr
#pragma pop_macro("constexpr")

#if _MSC_VER <= 1800
#pragma warning(pop)

#ifndef GSL_THROWS_FOR_TESTING
#pragma undef noexcept
#endif // GSL_THROWS_FOR_TESTING

#endif // _MSC_VER <= 1800

#endif // _MSC_VER

#if defined(GSL_THROWS_FOR_TESTING) 
#undef noexcept 
#endif // GSL_THROWS_FOR_TESTING 


#endif // GSL_ARRAY_VIEW_H<|MERGE_RESOLUTION|>--- conflicted
+++ resolved
@@ -68,188 +68,6 @@
 */
 namespace details
 {
-<<<<<<< HEAD
-	template <typename ConcreteType, size_t Rank>
-	class coordinate_facade
-	{
-		static_assert(Rank > 0, "Rank must be greater than 0!");
-
-		template <typename OtherConcreteType, size_t OtherRank>
-		friend class coordinate_facade;
-	public:
-		using reference       = std::add_lvalue_reference_t<std::ptrdiff_t>;
-		using const_reference = std::add_const_t<reference>;
-		using value_type      = std::ptrdiff_t;
-		static const size_t rank = Rank;
-
-		constexpr coordinate_facade() noexcept
-		{
-			static_assert(std::is_base_of<coordinate_facade, ConcreteType>::value, "ConcreteType must be derived from coordinate_facade.");
-		}
-
-		constexpr coordinate_facade(const value_type(&values)[rank]) noexcept
-		{
-			static_assert(std::is_base_of<coordinate_facade, ConcreteType>::value, "ConcreteType must be derived from coordinate_facade.");
-			for (size_t i = 0; i < rank; ++i)
-				elems[i] = values[i];
-		}
-
-		constexpr coordinate_facade(value_type e0) noexcept
-		{
-			static_assert(std::is_base_of<coordinate_facade, ConcreteType>::value, "ConcreteType must be derived from coordinate_facade.");
-			static_assert(rank == 1, "This constructor can only be used with rank == 1.");
-			elems[0] = e0;
-		}
-
-		// Preconditions: il.size() == rank
-		constexpr coordinate_facade(std::initializer_list<value_type> il)
-		{
-			static_assert(std::is_base_of<coordinate_facade, ConcreteType>::value, "ConcreteType must be derived from coordinate_facade.");
-			fail_fast_assert(il.size() == rank, "The size of the initializer list must match the rank of the array");
-			for (size_t i = 0; i < rank; ++i)
-			{
-				elems[i] = begin(il)[i];
-			}
-		}
-
-		constexpr coordinate_facade(const coordinate_facade & other) = default;
-
-		template <typename OtherConcreteType>
-		constexpr coordinate_facade(const coordinate_facade<OtherConcreteType, Rank>& other)
-		{
-    		for (size_t i = 0; i < rank; ++i)
-				elems[i] = other.elems[i];
-		}
-
-	protected:
-		coordinate_facade& operator=(const coordinate_facade& rhs) = default;
-		// Preconditions: component_idx < rank
-		constexpr reference operator[](size_t component_idx)
-		{
-			fail_fast_assert(component_idx < rank, "Component index must be less than rank");
-			return elems[component_idx];
-		}
-		// Preconditions: component_idx < rank
-		constexpr const_reference operator[](size_t component_idx) const
-		{
-			fail_fast_assert(component_idx < rank, "Component index must be less than rank");
-			return elems[component_idx];
-		}
-		constexpr bool operator==(const ConcreteType& rhs) const noexcept
-		{
-			return std::equal(elems, elems + rank, rhs.elems);
-		}
-		constexpr bool operator!=(const ConcreteType& rhs) const noexcept
-		{
-			return !(to_concrete() == rhs);
-		}
-		constexpr ConcreteType operator+() const noexcept
-		{
-			return to_concrete();
-		}
-		constexpr ConcreteType operator-() const
-		{
-			ConcreteType ret = to_concrete();
-                        std::transform(ret, ret + rank, ret, std::negate<ValueType>{});
-			return ret;
-		}
-		constexpr ConcreteType operator+(const ConcreteType& rhs) const
-		{
-			ConcreteType ret = to_concrete();
-			ret += rhs;
-			return ret;
-		}
-		constexpr ConcreteType operator-(const ConcreteType& rhs) const
-		{
-			ConcreteType ret = to_concrete();
-			ret -= rhs;
-			return ret;
-		}
-		constexpr ConcreteType& operator+=(const ConcreteType& rhs)
-		{
-			for (size_t i = 0; i < rank; ++i)
-				elems[i] += rhs.elems[i];
-			return to_concrete();
-		}
-		constexpr ConcreteType& operator-=(const ConcreteType& rhs)
-		{
-			for (size_t i = 0; i < rank; ++i)
-				elems[i] -= rhs.elems[i];
-			return to_concrete();
-		}
-		constexpr ConcreteType& operator++()
-		{
-			static_assert(rank == 1, "This operator can only be used with rank == 1.");
-			++elems[0];
-			return to_concrete();
-		}
-		constexpr ConcreteType operator++(int)
-		{
-			static_assert(rank == 1, "This operator can only be used with rank == 1.");
-			ConcreteType ret = to_concrete();
-			++(*this);
-			return ret;
-		}
-		constexpr ConcreteType& operator--()
-		{
-			static_assert(rank == 1, "This operator can only be used with rank == 1.");
-			--elems[0];
-			return to_concrete();
-		}
-		constexpr ConcreteType operator--(int)
-		{
-			static_assert(rank == 1, "This operator can only be used with rank == 1.");
-			ConcreteType ret = to_concrete();
-			--(*this);
-			return ret;
-		}
-		constexpr ConcreteType operator*(value_type v) const
-		{
-			ConcreteType ret = to_concrete();
-			ret *= v;
-			return ret;
-		}
-		constexpr ConcreteType operator/(value_type v) const
-		{
-			ConcreteType ret = to_concrete();
-			ret /= v;
-			return ret;
-		}
-		friend constexpr ConcreteType operator*(value_type v, const ConcreteType& rhs)
-		{
-			return rhs * v;
-		}
-		constexpr ConcreteType& operator*=(value_type v)
-		{
-			for (size_t i = 0; i < rank; ++i)
-				elems[i] *= v;
-			return to_concrete();
-		}
-		constexpr ConcreteType& operator/=(value_type v)
-		{
-			for (size_t i = 0; i < rank; ++i)
-				elems[i] /= v;
-			return to_concrete();
-		}
-		value_type elems[rank] = {};
-	private:
-		constexpr const ConcreteType& to_concrete() const noexcept
-		{
-			return static_cast<const ConcreteType&>(*this);
-		}
-		constexpr ConcreteType& to_concrete() noexcept
-		{
-			return static_cast<ConcreteType&>(*this);
-		}
-	};
-=======
-	template <typename SizeType>
-	struct SizeTypeTraits
-	{
-		static const SizeType max_value = std::is_signed<SizeType>::value ? static_cast<typename std::make_unsigned<SizeType>::type>(-1) / 2 : static_cast<SizeType>(-1);
-	};
-
->>>>>>> 7d55c083
 	template <typename T>
 	class arrow_proxy
 	{
@@ -270,22 +88,12 @@
 	};
 }
 
-<<<<<<< HEAD
 template <size_t Rank>
-class index : private details::coordinate_facade<index<Rank>, Rank>
-{
-	using Base = details::coordinate_facade<index<Rank>, Rank>;
-	friend Base;
+class index final
+{
+	static_assert(Rank > 0, "Rank must be greater than 0!");
+
 	template <size_t OtherRank>
-=======
-template <size_t Rank, typename ValueType = size_t>
-class index final
-{
-	static_assert(std::is_integral<ValueType>::value, "ValueType must be an integral type!");
-	static_assert(Rank > 0, "Rank must be greater than 0!");
-
-	template <size_t OtherRank, typename OtherValueType>
->>>>>>> 7d55c083
 	friend class index;
 
 public:
@@ -297,9 +105,6 @@
 	constexpr index() noexcept
 	{}
 
-<<<<<<< HEAD
-	constexpr static index shift_left(const index<rank+1>& other) noexcept
-=======
 	constexpr index(const value_type(&values)[Rank]) noexcept
 	{
 		std::copy(values, values + Rank, elems);
@@ -307,7 +112,6 @@
 
 	// Preconditions: il.size() == rank
 	constexpr index(std::initializer_list<value_type> il) noexcept
->>>>>>> 7d55c083
 	{
 		fail_fast_assert(il.size() == Rank, "The size of the initializer list must match the rank of the array");
 		std::copy(begin(il), end(il), elems);
@@ -440,7 +244,6 @@
 template<>
 class index<1>
 {
-<<<<<<< HEAD
 public:
 	static const size_t rank = 1;
     using size_type = std::ptrdiff_t;
@@ -463,68 +266,30 @@
 		fail_fast_assert(il.size() == rank, "Size of the initializer list must match the rank of the array");
 		value = begin(il)[0];
 	}
-=======
+
 	template <size_t, typename OtherValueType>
 	friend class index;
 
-public:
-	static const size_t rank = 1;
-	using value_type = std::remove_reference_t<ValueType>;
-	using reference = std::add_lvalue_reference_t<value_type>;
-	using const_reference = std::add_lvalue_reference_t<std::add_const_t<value_type>>;
-	
 	constexpr index() noexcept : value(0)
 	{}
->>>>>>> 7d55c083
 
 	constexpr index(value_type e) noexcept : value(e)
 	{}
 
-<<<<<<< HEAD
-	constexpr static index shift_left(const index<rank + 1>& other) noexcept
-=======
 	constexpr index(const value_type(&values)[1]) noexcept : index(values[0])
 	{}
 
 	constexpr index(const index &) noexcept = default;
 
-	template <typename OtherValueType,
-		bool Enabled = (details::SizeTypeTraits<OtherValueType>::max_value <= details::SizeTypeTraits<value_type>::max_value),
-		typename Other = std::enable_if_t<Enabled, index<1, OtherValueType>>>
-	constexpr index(const index<1, OtherValueType>& other) noexcept
-	{
-		value = static_cast<ValueType>(other.value);
-	}
-
-	template <typename OtherValueType,
-		bool Enabled = (details::SizeTypeTraits<OtherValueType>::max_value > details::SizeTypeTraits<value_type>::max_value),
-		typename Other = std::enable_if_t<Enabled, index<1, OtherValueType>>>
-	constexpr index(const index<1, OtherValueType>& other, void* ptr=0) noexcept
->>>>>>> 7d55c083
-	{
-		fail_fast_assert(other.value <= static_cast<OtherValueType>(details::SizeTypeTraits<value_type>::max_value));
-		value = static_cast<value_type>(other.value);
-	}
-
-<<<<<<< HEAD
 	// Preconditions: component_idx < rank
 	constexpr reference operator[](size_type component_idx) noexcept
-=======
-	// Preconditions: component_idx < 1
-	constexpr reference operator[](value_type component_idx) noexcept
->>>>>>> 7d55c083
 	{
 		fail_fast_assert(component_idx == 0, "Component index must be less than rank");
 		return value;
 	}
-<<<<<<< HEAD
 
 	// Preconditions: component_idx < rank
 	constexpr const_reference operator[](size_type component_idx) const noexcept
-=======
-	// Preconditions: component_idx < 1
-	constexpr const_reference operator[](value_type component_idx) const noexcept
->>>>>>> 7d55c083
 	{
 		fail_fast_assert(component_idx == 0, "Component index must be less than rank");
 		return value;
@@ -1021,7 +786,6 @@
 	}
 };
 
-<<<<<<< HEAD
 template <size_t Rank>
 class strided_bounds : private details::coordinate_facade<strided_bounds<Rank>, Rank>
 {
@@ -1029,21 +793,6 @@
 	friend Base;
 
 	template <size_t OtherRank>
-	friend class strided_bounds;
-
-public:
-	using Base::rank;
-	using reference       = typename Base::reference;
-	using const_reference = typename Base::const_reference;
-	using size_type       = typename Base::value_type;
-	using difference_type = typename Base::value_type;
-	using value_type      = typename Base::value_type;
-	using index_type      = index<rank>;
-=======
-template <size_t Rank, typename SizeType = size_t>
-class strided_bounds
-{
-	template <size_t OtherRank, typename OtherSizeType>
 	friend class strided_bounds;
 
 public:
@@ -1054,16 +803,15 @@
 	using difference_type = SizeType;
 	using value_type      = SizeType;
 	using index_type      = index<rank, size_type>;
->>>>>>> 7d55c083
 	using iterator        = bounds_iterator<index_type>;
 	using const_iterator  = bounds_iterator<index_type>;
-	static const int dynamic_rank = rank;
+	static const size_t dynamic_rank = rank;
 	static const std::ptrdiff_t static_size = dynamic_range;
 	using sliced_type = std::conditional_t<rank != 0, strided_bounds<rank - 1>, void>;
 	using mapping_type = generalized_mapping_tag;
+
 	constexpr strided_bounds(const strided_bounds &) noexcept = default;
 
-<<<<<<< HEAD
 	constexpr strided_bounds(const index_type& extents, const index_type& strides)
     : m_strides(strides)
 	{
@@ -1075,15 +823,10 @@
         : Base(values), m_strides(std::move(strides))
     {}
 
-=======
-	template <typename OtherSizeType>
-	constexpr strided_bounds(const strided_bounds<rank, OtherSizeType> &other) noexcept
-		: m_extents(other.extents), m_strides(other.strides)
-	{}
 	constexpr strided_bounds(const index_type &extents, const index_type &strides) noexcept
 		: m_extents(extents), m_strides(strides)
 	{}
->>>>>>> 7d55c083
+
 	constexpr index_type strides() const noexcept
 	{
 		return m_strides;
@@ -1118,12 +861,8 @@
 		}
 		return true;
 	}
-<<<<<<< HEAD
-	
-    constexpr size_type linearize(const index_type & idx) const
-=======
-	constexpr size_type linearize(const index_type & idx) const noexcept
->>>>>>> 7d55c083
+
+	constexpr size_type linearize(const index_type& idx) const noexcept
 	{
 		size_type ret = 0;
 		for (size_t i = 0; i < rank; i++)
@@ -1389,11 +1128,7 @@
 	using Base::difference_type;
 	using Base::value_type;
 	using index_type = value_type;
-<<<<<<< HEAD
 	using index_size_type = index_type::size_type;
-=======
-	using index_size_type = typename index_type::value_type;
->>>>>>> 7d55c083
 
 	template <typename Bounds>
 	explicit bounds_iterator(const Bounds&, value_type curr = value_type{}) noexcept

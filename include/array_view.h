/////////////////////////////////////////////////////////////////////////////// 
// 
// Copyright (c) 2015 Microsoft Corporation. All rights reserved. 
// 
// This code is licensed under the MIT License (MIT). 
// 
// THE SOFTWARE IS PROVIDED "AS IS", WITHOUT WARRANTY OF ANY KIND, EXPRESS OR 
// IMPLIED, INCLUDING BUT NOT LIMITED TO THE WARRANTIES OF MERCHANTABILITY, 
// FITNESS FOR A PARTICULAR PURPOSE AND NONINFRINGEMENT. IN NO EVENT SHALL THE 
// AUTHORS OR COPYRIGHT HOLDERS BE LIABLE FOR ANY CLAIM, DAMAGES OR OTHER 
// LIABILITY, WHETHER IN AN ACTION OF CONTRACT, TORT OR OTHERWISE, ARISING FROM, 
// OUT OF OR IN CONNECTION WITH THE SOFTWARE OR THE USE OR OTHER DEALINGS IN 
// THE SOFTWARE. 
// 
///////////////////////////////////////////////////////////////////////////////

#pragma once

#include <new>
#include <stdexcept>
#include <cstddef>
#include <cstdint>
#include <limits>
#include <type_traits>
#include <utility>
#include <array>
#include <iterator>
#include "fail_fast.h"

#ifndef _MSC_VER
#define _CONSTEXPR constexpr
#else
#define _CONSTEXPR
#endif

#pragma push_macro("_NOEXCEPT")

#ifndef _NOEXCEPT

#ifdef SAFER_CPP_TESTING
#define _NOEXCEPT 
#else 
#define _NOEXCEPT noexcept
#endif 

#else // _NOEXCEPT

#ifdef SAFER_CPP_TESTING
#undef _NOEXCEPT
#define _NOEXCEPT 
#endif 

#endif // _NOEXCEPT

#if _MSC_VER <= 1800
#pragma warning(push)
#pragma warning(disable: 4351) // warns about newly introduced aggregate initializer behavior
#endif // _MSC_VER <= 1800

namespace Guide {

/*
** begin definitions of index and bounds
*/
namespace details
{
	template <typename SizeType>
	struct SizeTypeTraits
	{
		static const size_t max_value = std::is_signed<SizeType>::value ? static_cast<typename std::make_unsigned<SizeType>::type>(-1) / 2 : static_cast<SizeType>(-1);
	};


	template <typename ConcreteType, typename ValueType, unsigned int Rank>
	class coordinate_facade
	{
		static_assert(std::is_integral<ValueType>::value
			&& sizeof(ValueType) <= sizeof(size_t), "ValueType must be unsigned integral type!");
		static_assert(Rank > 0, "Rank must be greater than 0!");

		template <typename OtherConcreteType, typename OtherValueType, unsigned int OtherRank>
		friend class coordinate_facade;
	public:
		using reference       = ValueType&;
		using const_reference = const ValueType&;
		using value_type      = ValueType;
		static const unsigned int rank = Rank;
		_CONSTEXPR coordinate_facade() _NOEXCEPT
		{
			static_assert(std::is_base_of<coordinate_facade, ConcreteType>::value, "ConcreteType must be derived from coordinate_facade.");
		}
		_CONSTEXPR coordinate_facade(const value_type(&values)[rank]) _NOEXCEPT
		{
			static_assert(std::is_base_of<coordinate_facade, ConcreteType>::value, "ConcreteType must be derived from coordinate_facade.");
			for (unsigned int i = 0; i < rank; ++i)
				elems[i] = values[i];
		}
		_CONSTEXPR coordinate_facade(value_type e0) _NOEXCEPT
		{
			static_assert(std::is_base_of<coordinate_facade, ConcreteType>::value, "ConcreteType must be derived from coordinate_facade.");
			static_assert(rank == 1, "This constructor can only be used with rank == 1.");
			elems[0] = e0;
		}
		// Preconditions: il.size() == rank
		_CONSTEXPR coordinate_facade(std::initializer_list<value_type> il)
		{
			static_assert(std::is_base_of<coordinate_facade, ConcreteType>::value, "ConcreteType must be derived from coordinate_facade.");
			fail_fast_assert(il.size() == rank, "The size of the initializer list must match the rank of the array");
			for (unsigned int i = 0; i < rank; ++i)
			{
				elems[i] = begin(il)[i];
			}
		}

		_CONSTEXPR coordinate_facade(const coordinate_facade & other) = default;

		template <typename OtherConcreteType, typename OtherValueType>
		_CONSTEXPR coordinate_facade(const coordinate_facade<OtherConcreteType, OtherValueType, Rank> & other)
		{
			for (unsigned int i = 0; i < rank; ++i)
			{
				fail_fast_assert(static_cast<size_t>(other.elems[i]) <= SizeTypeTraits<value_type>::max_value);
				elems[i] = static_cast<value_type>(other.elems[i]);
			}
		}
	protected:
		coordinate_facade& operator=(const coordinate_facade& rhs) = default;
		// Preconditions: component_idx < rank
		_CONSTEXPR reference operator[](unsigned int component_idx)
		{
			fail_fast_assert(component_idx < rank, "Component index must be less than rank");
			return elems[component_idx];
		}
		// Preconditions: component_idx < rank
		_CONSTEXPR const_reference operator[](unsigned int component_idx) const
		{
			fail_fast_assert(component_idx < rank, "Component index must be less than rank");
			return elems[component_idx];
		}
		_CONSTEXPR bool operator==(const ConcreteType& rhs) const _NOEXCEPT
		{
			for (unsigned int i = 0; i < rank; ++i)
			{
				if (elems[i] != rhs.elems[i])
					return false;
			}
			return true;
		}
		_CONSTEXPR bool operator!=(const ConcreteType& rhs) const _NOEXCEPT
		{
			return !(to_concrete() == rhs);
		}
		_CONSTEXPR ConcreteType operator+() const _NOEXCEPT
		{
			return to_concrete();
		}
		_CONSTEXPR ConcreteType operator-() const
		{
			ConcreteType ret = to_concrete();
			for (unsigned int i = 0; i < rank; ++i)
				ret.elems[i] = -ret.elems[i];
			return ret;
		}
		_CONSTEXPR ConcreteType operator+(const ConcreteType& rhs) const
		{
			ConcreteType ret = to_concrete();
			ret += rhs;
			return ret;
		}
		_CONSTEXPR ConcreteType operator-(const ConcreteType& rhs) const
		{
			ConcreteType ret = to_concrete();
			ret -= rhs;
			return ret;
		}
		_CONSTEXPR ConcreteType& operator+=(const ConcreteType& rhs)
		{
			for (unsigned int i = 0; i < rank; ++i)
				elems[i] += rhs.elems[i];
			return to_concrete();
		}
		_CONSTEXPR ConcreteType& operator-=(const ConcreteType& rhs)
		{
			for (unsigned int i = 0; i < rank; ++i)
				elems[i] -= rhs.elems[i];
			return to_concrete();
		}
		_CONSTEXPR ConcreteType& operator++()
		{
			static_assert(rank == 1, "This operator can only be used with rank == 1.");
			++elems[0];
			return to_concrete();
		}
		_CONSTEXPR ConcreteType operator++(int)
		{
			static_assert(rank == 1, "This operator can only be used with rank == 1.");
			ConcreteType ret = to_concrete();
			++(*this);
			return ret;
		}
		_CONSTEXPR ConcreteType& operator--()
		{
			static_assert(rank == 1, "This operator can only be used with rank == 1.");
			--elems[0];
			return to_concrete();
		}
		_CONSTEXPR ConcreteType operator--(int)
		{
			static_assert(rank == 1, "This operator can only be used with rank == 1.");
			ConcreteType ret = to_concrete();
			--(*this);
			return ret;
		}
		_CONSTEXPR ConcreteType operator*(value_type v) const
		{
			ConcreteType ret = to_concrete();
			ret *= v;
			return ret;
		}
		_CONSTEXPR ConcreteType operator/(value_type v) const
		{
			ConcreteType ret = to_concrete();
			ret /= v;
			return ret;
		}
		friend _CONSTEXPR ConcreteType operator*(value_type v, const ConcreteType& rhs)
		{
			return rhs * v;
		}
		_CONSTEXPR ConcreteType& operator*=(value_type v)
		{
			for (unsigned int i = 0; i < rank; ++i)
				elems[i] *= v;
			return to_concrete();
		}
		_CONSTEXPR ConcreteType& operator/=(value_type v)
		{
			for (unsigned int i = 0; i < rank; ++i)
				elems[i] /= v;
			return to_concrete();
		}
		value_type elems[rank] = {};
	private:
		_CONSTEXPR const ConcreteType& to_concrete() const _NOEXCEPT
		{
			return static_cast<const ConcreteType&>(*this);
		}
		_CONSTEXPR ConcreteType& to_concrete() _NOEXCEPT
		{
			return static_cast<ConcreteType&>(*this);
		}
	};
	template <typename T>
	class arrow_proxy
	{
	public:
		explicit arrow_proxy(T t)
			: val(t)
		{}
		const T operator*() const _NOEXCEPT
		{
			return val;
		}
		const T* operator->() const _NOEXCEPT
		{
			return &val;
		}
	private:
		T val;
	};
}

template <unsigned int Rank, typename ValueType = size_t>
class index : private details::coordinate_facade<index<Rank, ValueType>, ValueType, Rank>
{
	using Base = details::coordinate_facade<index<Rank, ValueType>, ValueType, Rank>;
	friend Base;
	template <unsigned int OtherRank, typename OtherValueType>
	friend class index;
public:
	using Base::rank;
	using reference       = typename Base::reference;
	using const_reference = typename Base::const_reference;
	using size_type       = typename Base::value_type;
	using value_type      = typename Base::value_type;
	_CONSTEXPR index() _NOEXCEPT : Base(){}
	_CONSTEXPR index(const value_type (&values)[rank]) _NOEXCEPT : Base(values) {}
	_CONSTEXPR index(std::initializer_list<value_type> il) : Base(il) {}

	_CONSTEXPR index(const index &) = default;

	template <typename OtherValueType>
	_CONSTEXPR index(const index<Rank, OtherValueType> &other) : Base(other)
	{
	}	
	_CONSTEXPR static index shift_left(const index<rank+1, value_type>& other) _NOEXCEPT
	{
            value_type (&arr)[rank] = (value_type(&)[rank])(*(other.elems + 1));
            return index(arr);
	}

	using Base::operator[];
	using Base::operator==;
	using Base::operator!=;
	using Base::operator+;
	using Base::operator-;
	using Base::operator+=;
	using Base::operator-=;
	using Base::operator++;
	using Base::operator--;
	using Base::operator*;
	using Base::operator/;
	using Base::operator*=;
	using Base::operator/=;
};

template <typename ValueType>
class index<1, ValueType>
{
	template <unsigned int, typename OtherValueType>
	friend class index;
public:
	static const unsigned int rank = 1;
	using reference = ValueType&;
	using const_reference = const ValueType&;
	using size_type = ValueType;
	using value_type = ValueType;
	
	_CONSTEXPR index() _NOEXCEPT : value(0)
	{
	}
	_CONSTEXPR index(value_type e0) _NOEXCEPT : value(e0)
	{
	}
	_CONSTEXPR index(const value_type(&values)[1]) _NOEXCEPT : index(values[0]) 
	{
	}
	// Preconditions: il.size() == rank
	_CONSTEXPR index(std::initializer_list<value_type> il)
	{
		fail_fast_assert(il.size() == rank, "Size of the initializer list must match the rank of the array");
		value = begin(il)[0];
	}

	_CONSTEXPR index(const index &) = default;

	template <typename OtherValueType>
	_CONSTEXPR index(const index<1, OtherValueType> & other)
	{
		fail_fast_assert(other.value <= details::SizeTypeTraits<ValueType>::max_value);
		value = static_cast<ValueType>(other.value);
	}

	_CONSTEXPR static index shift_left(const index<rank + 1, value_type>& other) _NOEXCEPT
	{
		return other.elems[1];
	}
	// Preconditions: component_idx < rank
	_CONSTEXPR reference operator[](size_type component_idx) _NOEXCEPT
	{
		fail_fast_assert(component_idx == 0, "Component index must be less than rank");
		(void)(component_idx);
		return value;
	}
	// Preconditions: component_idx < rank
	_CONSTEXPR const_reference operator[](size_type component_idx) const _NOEXCEPT
	{
		fail_fast_assert(component_idx == 0, "Component index must be less than rank");
		(void)(component_idx);
		return value;
	}
	_CONSTEXPR bool operator==(const index& rhs) const _NOEXCEPT
	{
		return value == rhs.value;
	}
	_CONSTEXPR bool operator!=(const index& rhs) const _NOEXCEPT
	{
		return !(*this == rhs);
	}
	_CONSTEXPR index operator+() const _NOEXCEPT
	{
		return *this;
	}
	_CONSTEXPR index operator-() const _NOEXCEPT
	{
		return index(-value);
	}
	_CONSTEXPR index operator+(const index& rhs) const _NOEXCEPT
	{
		return index(value + rhs.value);
	}
	_CONSTEXPR index operator-(const index& rhs) const _NOEXCEPT
	{
		return index(value - rhs.value);
	}
	_CONSTEXPR index& operator+=(const index& rhs) _NOEXCEPT
	{
		value += rhs.value;
		return *this;
	}
	_CONSTEXPR index& operator-=(const index& rhs) _NOEXCEPT
	{
		value -= rhs.value;
		return *this;
	}
	_CONSTEXPR index& operator++() _NOEXCEPT
	{
		++value;
		return *this;
	}
	_CONSTEXPR index operator++(int) _NOEXCEPT
	{
		index ret = *this;
		++(*this);
		return ret;
	}
	_CONSTEXPR index& operator--() _NOEXCEPT
	{
		--value;
		return *this;
	}
	_CONSTEXPR index operator--(int) _NOEXCEPT
	{
		index ret = *this;
		--(*this);
		return ret;
	}
	_CONSTEXPR index operator*(value_type v) const _NOEXCEPT
	{
		return index(value * v);
	}
	_CONSTEXPR index operator/(value_type v) const _NOEXCEPT
	{
		return index(value / v);
	}
	_CONSTEXPR index& operator*=(value_type v) _NOEXCEPT
	{
		value *= v;
		return *this;
	}
	_CONSTEXPR index& operator/=(value_type v) _NOEXCEPT
	{
		value /= v;
		return *this;
	}
	friend _CONSTEXPR index operator*(value_type v, const index& rhs) _NOEXCEPT
	{
		return index(rhs * v);
	}
private:
	value_type value;
};

#ifndef _MSC_VER

struct static_bounds_dynamic_range_t
{
	template <typename T, typename Dummy = std::enable_if_t<std::is_integral<T>::value>>
	constexpr operator T() const noexcept
	{
		return static_cast<T>(-1);
	}

	template <typename T, typename Dummy = std::enable_if_t<std::is_integral<T>::value>>
	constexpr bool operator ==(T other) const noexcept
	{
		return static_cast<T>(-1) == other;
	}

	template <typename T, typename Dummy = std::enable_if_t<std::is_integral<T>::value>>
	constexpr bool operator !=(T other) const noexcept
	{
		return static_cast<T>(-1) != other;
	}

};

template <typename T, typename Dummy = std::enable_if_t<std::is_integral<T>::value>>
constexpr bool operator ==(T left, static_bounds_dynamic_range_t right) noexcept
{
	return right == left;
}

template <typename T, typename Dummy = std::enable_if_t<std::is_integral<T>::value>>
constexpr bool operator !=(T left, static_bounds_dynamic_range_t right) noexcept
{
	return right != left;
}

constexpr static_bounds_dynamic_range_t dynamic_range{};
#else
const char dynamic_range = -1;
#endif

struct generalized_mapping_tag {};
struct contiguous_mapping_tag : generalized_mapping_tag {};

namespace details
{
	template <typename SizeType, SizeType Fact1, SizeType Fact2, SizeType ConstBound>
	struct StaticSizeHelperImpl
	{
		static_assert(static_cast<size_t>(Fact1) * static_cast<size_t>(Fact2) <= SizeTypeTraits<SizeType>::max_value, "Value out of the range of SizeType");
		static const SizeType value = Fact1 * Fact2;
	};

	template <typename SizeType, SizeType Fact1, SizeType ConstBound>
	struct StaticSizeHelperImpl<SizeType, Fact1, ConstBound, ConstBound>
	{
		static const SizeType value = ConstBound;
	};

	template <typename SizeType, SizeType Fact2, SizeType ConstBound>
	struct StaticSizeHelperImpl<SizeType, ConstBound, Fact2, ConstBound>
	{
		static const SizeType value = ConstBound;
	};

	template <typename SizeType, SizeType ConstBound>
	struct StaticSizeHelperImpl<SizeType, ConstBound, ConstBound, ConstBound>
	{
		static const SizeType value = static_cast<SizeType>(ConstBound);
	};

	template <typename SizeType, SizeType Fact1, SizeType Fact2>
	struct StaticSizeHelper
	{
		static const SizeType value = StaticSizeHelperImpl<SizeType, static_cast<SizeType>(Fact1), static_cast<SizeType>(Fact2), static_cast<SizeType>(dynamic_range)>::value;
	};


	template <size_t Left, size_t Right>
	struct LessThan
	{
		static const bool value = Left < Right;
	};

	template <typename SizeType, size_t... Ranges>
	struct BoundsRanges {
		static const unsigned int Depth = 0;
		static const unsigned int DynamicNum = 0;
		static const SizeType CurrentRange = 1;
		static const SizeType TotalSize = 1;

		BoundsRanges (const BoundsRanges &) = default;

		// TODO : following signature is for work around VS bug
		template <typename OtherType>
		BoundsRanges (const OtherType &, bool firstLevel) {}
		BoundsRanges(const SizeType * const arr) { }
		BoundsRanges() = default;


		template <typename T, unsigned int Dim>
		void serialize(T &) const {
		}
		template <typename T, unsigned int Dim>
		SizeType linearize(const T &) const { 
			return 0;
		}
		template <typename T, unsigned int Dim>
		ptrdiff_t contains(const T &) const {
			return 0;
		}

		size_t totalSize() const _NOEXCEPT {
			return TotalSize;
		}

		bool operator == (const BoundsRanges &) const _NOEXCEPT
		{
			return true;
		}
	};

	template <typename SizeType, size_t... RestRanges>
	struct BoundsRanges <SizeType, dynamic_range, RestRanges...> : BoundsRanges<SizeType, RestRanges...>{
		using Base = BoundsRanges <SizeType, RestRanges... >;
		static const unsigned int Depth = Base::Depth + 1;
		static const unsigned int DynamicNum = Base::DynamicNum + 1;
		static const SizeType CurrentRange = dynamic_range;
		static const SizeType TotalSize = dynamic_range;
		const SizeType m_bound;

		BoundsRanges (const BoundsRanges &) = default;
		BoundsRanges(const SizeType * const arr) : Base(arr + 1), m_bound(static_cast<SizeType>(*arr * this->Base::totalSize()))
		{
			fail_fast_assert(0 <= *arr);
			fail_fast_assert(*arr * this->Base::totalSize() <= details::SizeTypeTraits<SizeType>::max_value);
		}
		BoundsRanges() : m_bound(0) {}

		template <typename OtherSizeType, size_t OtherRange, size_t... RestOtherRanges>
		BoundsRanges(const BoundsRanges<OtherSizeType, OtherRange, RestOtherRanges...> &other, bool firstLevel = true) :
			Base(static_cast<const BoundsRanges<OtherSizeType, RestOtherRanges...>&>(other), false), m_bound (static_cast<SizeType>(other.totalSize()))
		{
		}

		template <typename T, unsigned int Dim = 0>
		void serialize(T & arr) const {
			arr[Dim] = elementNum();
			this->Base::template serialize<T, Dim + 1>(arr);
		}
		template <typename T, unsigned int Dim = 0>
		SizeType linearize(const T & arr) const { 
			const size_t index = this->Base::totalSize() * arr[Dim];
			fail_fast_assert(index < static_cast<size_t>(m_bound));
			return static_cast<SizeType>(index) + this->Base::template linearize<T, Dim + 1>(arr);
		}
		
		template <typename T, unsigned int Dim = 0>
		ptrdiff_t contains(const T & arr) const {
			const ptrdiff_t last = this->Base::template contains<T, Dim + 1>(arr);
			if (last == -1)
				return -1;
			const ptrdiff_t cur = this->Base::totalSize() * arr[Dim];
			return static_cast<size_t>(cur) < static_cast<size_t>(m_bound) ? cur + last : -1;
		}
		
		size_t totalSize() const _NOEXCEPT {
			return m_bound;
		}
		
		SizeType elementNum() const _NOEXCEPT {
			return static_cast<SizeType>(totalSize() / this->Base::totalSize());
		}
		
		SizeType elementNum(unsigned int dim) const _NOEXCEPT{
			if (dim > 0)
				return this->Base::elementNum(dim - 1);
			else
				return elementNum();
		}

		bool operator == (const BoundsRanges & rhs) const _NOEXCEPT
		{
			return m_bound == rhs.m_bound && static_cast<const Base &>(*this) == static_cast<const Base &>(rhs);
		}
	};

	template <typename SizeType, size_t CurRange, size_t... RestRanges>
	struct BoundsRanges <SizeType, CurRange, RestRanges...> : BoundsRanges<SizeType, RestRanges...>{
		using Base = BoundsRanges <SizeType, RestRanges... >;
		static const unsigned int Depth = Base::Depth + 1;
		static const unsigned int DynamicNum = Base::DynamicNum;
		static const SizeType CurrentRange = static_cast<SizeType>(CurRange);
		static const SizeType TotalSize = StaticSizeHelper<SizeType, Base::TotalSize, CurrentRange>::value;
		static_assert (CurRange <= SizeTypeTraits<SizeType>::max_value, "CurRange must be smaller than SizeType limits");

		BoundsRanges (const BoundsRanges &) = default;
		BoundsRanges(const SizeType * const arr) : Base(arr) { }
		BoundsRanges() = default;

		template <typename OtherSizeType, size_t OtherRange, size_t... RestOtherRanges>
		BoundsRanges(const BoundsRanges<OtherSizeType, OtherRange, RestOtherRanges...> &other, bool firstLevel = true) : Base(static_cast<const BoundsRanges<OtherSizeType, RestOtherRanges...>&>(other), false)
		{
			fail_fast_assert((firstLevel && totalSize() <= other.totalSize()) || totalSize() == other.totalSize());
		}

		template <typename T, unsigned int Dim = 0>
		void serialize(T & arr) const {
			arr[Dim] = elementNum();
			this->Base::template serialize<T, Dim + 1>(arr);
		}

		template <typename T, unsigned int Dim = 0>
		SizeType linearize(const T & arr) const {  
			fail_fast_assert(arr[Dim] < CurrentRange, "Index is out of range");
			return static_cast<SizeType>(this->Base::totalSize()) * arr[Dim] + this->Base::template linearize<T, Dim + 1>(arr);
		}

		template <typename T, unsigned int Dim = 0>
		ptrdiff_t contains(const T & arr) const {
			if (static_cast<size_t>(arr[Dim]) >= CurrentRange)
				return -1;
			const ptrdiff_t last = this->Base::template contains<T, Dim + 1>(arr);
			if (last == -1)
				return -1;
			return static_cast<ptrdiff_t>(this->Base::totalSize() * arr[Dim]) + last;
		}

		size_t totalSize() const _NOEXCEPT{
			return CurrentRange * this->Base::totalSize();
		}

		SizeType elementNum() const _NOEXCEPT{
			return CurrentRange;
		}

		SizeType elementNum(unsigned int dim) const _NOEXCEPT{
			if (dim > 0)
				return this->Base::elementNum(dim - 1);
			else
				return elementNum();
		}

		bool operator == (const BoundsRanges & rhs) const _NOEXCEPT
		{
			return static_cast<const Base &>(*this) == static_cast<const Base &>(rhs);
		}
	};

	template <typename SourceType, typename TargetType, size_t Rank>
	struct BoundsRangeConvertible2;

	// TODO: I have to rewrite BoundsRangeConvertible into following way to workaround VS 2013 bugs
	template <size_t Rank, typename SourceType, typename TargetType, typename Ret = BoundsRangeConvertible2<typename SourceType::Base, typename TargetType::Base, Rank>>
	auto helpBoundsRangeConvertible(SourceType, TargetType, std::true_type) -> Ret;

	template <size_t Rank, typename SourceType, typename TargetType>
	auto helpBoundsRangeConvertible(SourceType, TargetType, ...) -> std::false_type;
	
	template <typename SourceType, typename TargetType, size_t Rank>
	struct BoundsRangeConvertible2 : decltype(helpBoundsRangeConvertible<Rank - 1>(SourceType(), TargetType(), 
		std::integral_constant<bool, SourceType::Depth == TargetType::Depth 
		&& (SourceType::CurrentRange == TargetType::CurrentRange || TargetType::CurrentRange == dynamic_range || SourceType::CurrentRange == dynamic_range)>())) 
	{};

	template <typename SourceType, typename TargetType>
	struct BoundsRangeConvertible2<SourceType, TargetType, 0> : std::true_type {};

	template <typename SourceType, typename TargetType, size_t Rank = TargetType::Depth>
	struct BoundsRangeConvertible : decltype(helpBoundsRangeConvertible<Rank - 1>(SourceType(), TargetType(), 
		std::integral_constant<bool, SourceType::Depth == TargetType::Depth 
		&& (!LessThan<size_t(SourceType::CurrentRange), size_t(TargetType::CurrentRange)>::value || TargetType::CurrentRange == dynamic_range || SourceType::CurrentRange == dynamic_range)>())) 
	{};
	template <typename SourceType, typename TargetType>
	struct BoundsRangeConvertible<SourceType, TargetType, 0> : std::true_type {};

	template <typename TypeChain>
	struct TypeListIndexer
	{
		const TypeChain & obj;
		TypeListIndexer(const TypeChain & obj) :obj(obj){}
		template<unsigned int N>
		const TypeChain & getObj(std::true_type)
		{
			return obj;
		}
		template<unsigned int N, typename MyChain = TypeChain, typename MyBase = typename MyChain::Base>
		auto getObj(std::false_type) -> decltype(TypeListIndexer<MyBase>(static_cast<const MyBase &>(obj)).template get<N>())
		{
			return TypeListIndexer<MyBase>(static_cast<const MyBase &>(obj)).template get<N>();
		}
		template <unsigned int N>
		auto get() -> decltype(getObj<N - 1>(std::integral_constant<bool, true>()))
		{
			return getObj<N - 1>(std::integral_constant<bool, N == 0>());
		}
	};

	template <typename TypeChain>
	TypeListIndexer<TypeChain> createTypeListIndexer(const TypeChain &obj)
	{
		return TypeListIndexer<TypeChain>(obj);
	}
}

template <typename IndexType>
class bounds_iterator;

template <typename SizeType, size_t... Ranges>
class static_bounds {
public:
	static_bounds(const details::BoundsRanges<SizeType, Ranges...> &empty) {
	}
};

template <typename SizeType, size_t FirstRange, size_t... RestRanges>
class static_bounds<SizeType, FirstRange, RestRanges...>
{
	using MyRanges = details::BoundsRanges <SizeType, FirstRange, RestRanges... >;
	static_assert(std::is_integral<SizeType>::value
		&& details::SizeTypeTraits<SizeType>::max_value <= SIZE_MAX, "SizeType must be an integral type and its numeric limits must be smaller than SIZE_MAX");

	MyRanges m_ranges;
	_CONSTEXPR static_bounds(const MyRanges & range) : m_ranges(range) { }
	
	template <typename SizeType2, size_t... Ranges2>
	friend class static_bounds;
public:
	static const unsigned int rank = MyRanges::Depth;
	static const unsigned int dynamic_rank = MyRanges::DynamicNum;
	static const SizeType static_size = static_cast<SizeType>(MyRanges::TotalSize);

	using size_type = SizeType;
	using index_type = index<rank, size_type>;
	using iterator = bounds_iterator<index_type>;
	using const_iterator = bounds_iterator<index_type>;
	using difference_type = ptrdiff_t;
	using sliced_type = static_bounds<SizeType, RestRanges...>;
	using mapping_type = contiguous_mapping_tag;
public:
	_CONSTEXPR static_bounds(const static_bounds &) = default;
	
	template <typename OtherSizeType, size_t... Ranges, typename Dummy = std::enable_if_t<
		details::BoundsRangeConvertible<details::BoundsRanges<OtherSizeType, Ranges...>, details::BoundsRanges <SizeType, FirstRange, RestRanges... >>::value>>
	_CONSTEXPR static_bounds(const static_bounds<OtherSizeType, Ranges...> &other):
		m_ranges(other.m_ranges)
	{
	}

	_CONSTEXPR static_bounds(std::initializer_list<size_type> il) : m_ranges(il.begin())
	{
		fail_fast_assert(MyRanges::DynamicNum == il.size(), "Size of the initializer list must match the rank of the array");
		fail_fast_assert(m_ranges.totalSize() <= details::SizeTypeTraits<size_type>::max_value, "Size of the range is larger than the max element of the size type");
	}
	
	_CONSTEXPR static_bounds() = default;

	_CONSTEXPR static_bounds & operator = (const static_bounds & otherBounds)
	{
		new(&m_ranges) MyRanges (otherBounds.m_ranges);
		return *this;
	}

	_CONSTEXPR sliced_type slice() const _NOEXCEPT
	{
		return sliced_type{static_cast<const details::BoundsRanges<SizeType, RestRanges...> &>(m_ranges)};
	}

	_CONSTEXPR size_type stride() const _NOEXCEPT
	{
		return rank > 1 ? slice().size() : 1;
	}
	
	_CONSTEXPR size_type size() const _NOEXCEPT
	{
		return static_cast<size_type>(m_ranges.totalSize());
	}

	_CONSTEXPR size_type total_size() const _NOEXCEPT
	{
		return static_cast<size_type>(m_ranges.totalSize());
	}
	
	_CONSTEXPR size_type linearize(const index_type & idx) const
	{
		return m_ranges.linearize(idx);
	}
	
	_CONSTEXPR bool contains(const index_type& idx) const _NOEXCEPT
	{
		return m_ranges.contains(idx) != -1;
	}
	
	_CONSTEXPR size_type operator[](unsigned int index) const _NOEXCEPT
	{
		return m_ranges.elementNum(index);
	}
	
	template <unsigned int Dim = 0>
	_CONSTEXPR size_type extent() const _NOEXCEPT
	{
		static_assert(Dim < rank, "dimension should be less than rank (dimension count starts from 0)");
		return details::createTypeListIndexer(m_ranges).template get<Dim>().elementNum();
	}
	
	_CONSTEXPR index_type index_bounds() const _NOEXCEPT
	{
		index_type extents;
		m_ranges.serialize(extents);
		return extents;
	}
	
	template <typename OtherSizeTypes, size_t... Ranges>
	_CONSTEXPR bool operator == (const static_bounds<OtherSizeTypes, Ranges...> & rhs) const _NOEXCEPT
	{
		return this->size() == rhs.size();
	}
	
	template <typename OtherSizeTypes, size_t... Ranges>
	_CONSTEXPR bool operator != (const static_bounds<OtherSizeTypes, Ranges...> & rhs) const _NOEXCEPT
	{
		return !(*this == rhs);
	}
	
	_CONSTEXPR const_iterator begin() const _NOEXCEPT
	{
		return const_iterator(*this);
	}
	
	_CONSTEXPR const_iterator end() const _NOEXCEPT
	{
		index_type boundary;
		m_ranges.serialize(boundary);
		return const_iterator(*this, this->index_bounds());
	}
};

template <unsigned int Rank, typename SizeType = size_t>
class strided_bounds : private details::coordinate_facade<strided_bounds<Rank>, SizeType, Rank>
{
	using Base = details::coordinate_facade<strided_bounds<Rank>, SizeType, Rank>;
	friend Base;
	template <unsigned int OtherRank, typename OtherSizeType>
	friend class strided_bounds;

public:
	using Base::rank;
	using reference       = typename Base::reference;
	using const_reference = typename Base::const_reference;
	using size_type       = typename Base::value_type;
	using difference_type = typename Base::value_type;
	using value_type      = typename Base::value_type;
	using index_type      = index<rank, size_type>;
	using iterator        = bounds_iterator<index_type>;
	using const_iterator  = bounds_iterator<index_type>;
	static const int dynamic_rank = rank;
	static const size_t static_size = dynamic_range;
	using sliced_type = std::conditional_t<rank != 0, strided_bounds<rank - 1>, void>;
	using mapping_type = generalized_mapping_tag;
	_CONSTEXPR strided_bounds(const strided_bounds &) = default;

	template <typename OtherSizeType>
	_CONSTEXPR strided_bounds(const strided_bounds<rank, OtherSizeType> &other) 
		: Base(other), m_strides(other.strides)
	{
	}

	_CONSTEXPR strided_bounds(const index_type &extents, const index_type &strides) 
		: m_strides(strides)
	{
		for (unsigned int i = 0; i < rank; i++)
			Base::elems[i] = extents[i];
	}
	_CONSTEXPR strided_bounds(const value_type(&values)[rank], index_type strides)
		: Base(values), m_strides(std::move(strides))
	{
	}
	_CONSTEXPR index_type strides() const _NOEXCEPT
	{ 
		return m_strides;  
	}
	_CONSTEXPR size_type total_size() const _NOEXCEPT
	{
		size_type ret = 0;
		for (unsigned int i = 0; i < rank; ++i)
			ret += (Base::elems[i] - 1) * m_strides[i];
		return ret + 1;
	}
	_CONSTEXPR size_type size() const _NOEXCEPT
	{
		size_type ret = 1;
		for (unsigned int i = 0; i < rank; ++i)
			ret *= Base::elems[i];
		return ret;
	}
	_CONSTEXPR bool contains(const index_type& idx) const _NOEXCEPT
	{
		for (unsigned int i = 0; i < rank; ++i)
		{
			if (idx[i] < 0 || idx[i] >= Base::elems[i])
				return false;
		}
		return true;
	}
	_CONSTEXPR size_type linearize(const index_type & idx) const
	{
		size_type ret = 0;
		for (unsigned int i = 0; i < rank; i++)
		{
			fail_fast_assert(idx[i] < Base::elems[i], "index is out of bounds of the array");
			ret += idx[i] * m_strides[i];
		}
		return ret;
	}
	_CONSTEXPR size_type stride() const _NOEXCEPT
	{
		return m_strides[0];
	}
	template <bool Enabled = (rank > 1), typename Ret = std::enable_if_t<Enabled, sliced_type>>
	_CONSTEXPR sliced_type slice() const
	{
		return{ (value_type(&)[rank - 1])Base::elems[1], sliced_type::index_type::shift_left(m_strides) };
	}
	template <unsigned int Dim = 0>
	_CONSTEXPR size_type extent() const _NOEXCEPT
	{
		static_assert(Dim < Rank, "dimension should be less than rank (dimension count starts from 0)");
		return Base::elems[Dim];
	}
	_CONSTEXPR index_type index_bounds() const _NOEXCEPT
	{
		return index_type(Base::elems);
	}
	const_iterator begin() const _NOEXCEPT
	{
		return const_iterator{ *this };
	}
	const_iterator end() const _NOEXCEPT
	{
		return const_iterator{ *this, index_bounds() };
	}
private:
	index_type m_strides;
};

template <typename T>
struct is_bounds : std::integral_constant<bool, false> {};
template <typename SizeType, size_t... Ranges>
struct is_bounds<static_bounds<SizeType, Ranges...>> : std::integral_constant<bool, true> {};
template <unsigned int Rank, typename SizeType>
struct is_bounds<strided_bounds<Rank, SizeType>> : std::integral_constant<bool, true> {};

template <typename IndexType>
class bounds_iterator
	: public std::iterator<std::random_access_iterator_tag,
		IndexType,
		ptrdiff_t,
		const details::arrow_proxy<IndexType>,
		const IndexType>
{
private:
	using Base = std::iterator <std::random_access_iterator_tag, IndexType, ptrdiff_t, const details::arrow_proxy<IndexType>, const IndexType>;
public:
	static const unsigned int rank = IndexType::rank;
	using typename Base::reference;
	using typename Base::pointer;
	using typename Base::difference_type;
	using typename Base::value_type;
	using index_type = value_type;
	using index_size_type = typename IndexType::size_type;
	template <typename Bounds>
	explicit bounds_iterator(const Bounds & bnd, value_type curr = value_type{}) _NOEXCEPT
		: boundary(bnd.index_bounds())
		, curr( std::move(curr) )
	{
		static_assert(is_bounds<Bounds>::value, "Bounds type must be provided");
	}
	reference operator*() const _NOEXCEPT
	{
		return curr;
	}
	pointer operator->() const _NOEXCEPT
	{
		return details::arrow_proxy<value_type>{ curr };
	}
	bounds_iterator& operator++() _NOEXCEPT
	{
		for (unsigned int i = rank; i-- > 0;)
		{
			if (++curr[i] < boundary[i])
			{
				return *this;
			}
			else
			{
				curr[i] = 0;
			}
		}
		// If we're here we've wrapped over - set to past-the-end.
		for (unsigned int i = 0; i < rank; ++i)
		{
			curr[i] = boundary[i];
		}
		return *this;
	}
	bounds_iterator operator++(int) _NOEXCEPT
	{
		auto ret = *this;
		++(*this);
		return ret;
	}
	bounds_iterator& operator--() _NOEXCEPT
	{
		for (int i = rank; i-- > 0;)
		{
			if (curr[i]-- > 0)
			{
				return *this;
			}
			else
			{
				curr[i] = boundary[i] - 1;
			}
		}
		// If we're here the preconditions were violated
		// "pre: there exists s such that r == ++s"
		fail_fast_assert(false);
		return *this;
	}
	bounds_iterator operator--(int) _NOEXCEPT
	{
		auto ret = *this;
		--(*this);
		return ret;
	}
	bounds_iterator operator+(difference_type n) const _NOEXCEPT
	{
		bounds_iterator ret{ *this };
		return ret += n;
	}
	bounds_iterator& operator+=(difference_type n) _NOEXCEPT
	{
		auto linear_idx = linearize(curr) + n;
		value_type stride;
		stride[rank - 1] = 1;
		for (unsigned int i = rank - 1; i-- > 0;)
		{
			stride[i] = stride[i + 1] * boundary[i + 1];
		}
		for (unsigned int i = 0; i < rank; ++i)
		{
			curr[i] = linear_idx / stride[i];
			linear_idx = linear_idx % stride[i];
		}
		return *this;
	}
	bounds_iterator operator-(difference_type n) const _NOEXCEPT
	{
		bounds_iterator ret{ *this };
		return ret -= n;
	}
	bounds_iterator& operator-=(difference_type n) _NOEXCEPT
	{
		return *this += -n;
	}
	difference_type operator-(const bounds_iterator& rhs) const _NOEXCEPT
	{
		return linearize(curr) - linearize(rhs.curr);
	}
	reference operator[](difference_type n) const _NOEXCEPT
	{
		return *(*this + n);
	}
	bool operator==(const bounds_iterator& rhs) const _NOEXCEPT
	{
		return curr == rhs.curr;
	}
	bool operator!=(const bounds_iterator& rhs) const _NOEXCEPT
	{
		return !(*this == rhs);
	}
	bool operator<(const bounds_iterator& rhs) const _NOEXCEPT
	{
		for (unsigned int i = 0; i < rank; ++i)
		{
			if (curr[i] < rhs.curr[i])
				return true;
		}
		return false;
	}
	bool operator<=(const bounds_iterator& rhs) const _NOEXCEPT
	{
		return !(rhs < *this);
	}
	bool operator>(const bounds_iterator& rhs) const _NOEXCEPT
	{
		return rhs < *this;
	}
	bool operator>=(const bounds_iterator& rhs) const _NOEXCEPT
	{
		return !(rhs > *this);
	}
	void swap(bounds_iterator& rhs) _NOEXCEPT
	{
		std::swap(boundary, rhs.boundary);
		std::swap(curr, rhs.curr);
	}
private:
	index_size_type linearize(const value_type& idx) const _NOEXCEPT
	{
		// TODO: Smarter impl.
		// Check if past-the-end
		bool pte = true;
		for (unsigned int i = 0; i < rank; ++i)
		{
			if (idx[i] != boundary[i])
			{
				pte = false;
				break;
			}
		}
		index_size_type multiplier = 1;
		index_size_type res = 0;
		if (pte)
		{
			res = 1;
			for (unsigned int i = rank; i-- > 0;)
			{
				res += (idx[i] - 1) * multiplier;
				multiplier *= boundary[i];
			}
		}
		else
		{
			for (unsigned int i = rank; i-- > 0;)
			{
				res += idx[i] * multiplier;
				multiplier *= boundary[i];
			}
		}
		return res;
	}
	value_type boundary;
	value_type curr;
};

template <typename SizeType>
class bounds_iterator<index<1, SizeType>>
	: public std::iterator<std::random_access_iterator_tag,
	index<1, SizeType>,
	ptrdiff_t,
	const details::arrow_proxy<index<1, SizeType>>,
	const index<1, SizeType>>
{
	using Base = std::iterator<std::random_access_iterator_tag, index<1, SizeType>, ptrdiff_t, const details::arrow_proxy<index<1, SizeType>>, const index<1, SizeType>>;

public:
	using typename Base::reference;
	using typename Base::pointer;
	using typename Base::difference_type;
	using typename Base::value_type;
	using index_type = value_type;
	using index_size_type = typename index_type::size_type;

	template <typename Bounds>
	explicit bounds_iterator(const Bounds &, value_type curr = value_type{}) _NOEXCEPT
		: curr( std::move(curr) )
	{}
	reference operator*() const _NOEXCEPT
	{
		return curr;
	}
	pointer operator->() const _NOEXCEPT
	{
		return details::arrow_proxy<value_type>{ curr };
	}
	bounds_iterator& operator++() _NOEXCEPT
	{
		++curr;
		return *this;
	}
	bounds_iterator operator++(int) _NOEXCEPT
	{
		auto ret = *this;
		++(*this);
		return ret;
	}
	bounds_iterator& operator--() _NOEXCEPT
	{
		curr--;
		return *this;
	}
	bounds_iterator operator--(int) _NOEXCEPT
	{
		auto ret = *this;
		--(*this);
		return ret;
	}
	bounds_iterator operator+(difference_type n) const _NOEXCEPT
	{
		bounds_iterator ret{ *this };
		return ret += n;
	}
	bounds_iterator& operator+=(difference_type n) _NOEXCEPT
	{
		curr += n;
		return *this;
	}
	bounds_iterator operator-(difference_type n) const _NOEXCEPT
	{
		bounds_iterator ret{ *this };
		return ret -= n;
	}
	bounds_iterator& operator-=(difference_type n) _NOEXCEPT
	{
		return *this += -n;
	}
	difference_type operator-(const bounds_iterator& rhs) const _NOEXCEPT
	{
		return curr[0] - rhs.curr[0];
	}
	reference operator[](difference_type n) const _NOEXCEPT
	{
		return curr + n;
	}
	bool operator==(const bounds_iterator& rhs) const _NOEXCEPT
	{
		return curr == rhs.curr;
	}
	bool operator!=(const bounds_iterator& rhs) const _NOEXCEPT
	{
		return !(*this == rhs);
	}
	bool operator<(const bounds_iterator& rhs) const _NOEXCEPT
	{
		return curr[0] < rhs.curr[0];
	}
	bool operator<=(const bounds_iterator& rhs) const _NOEXCEPT
	{
		return !(rhs < *this);
	}
	bool operator>(const bounds_iterator& rhs) const _NOEXCEPT
	{
		return rhs < *this;
	}
	bool operator>=(const bounds_iterator& rhs) const _NOEXCEPT
	{
		return !(rhs > *this);
	}
	void swap(bounds_iterator& rhs) _NOEXCEPT
	{
		std::swap(curr, rhs.curr);
	}
private:
	value_type curr;
};

template <typename IndexType>
bounds_iterator<IndexType> operator+(typename bounds_iterator<IndexType>::difference_type n, const bounds_iterator<IndexType>& rhs) _NOEXCEPT
{
	return rhs + n;
}

/*
** begin definitions of basic_array_view
*/
namespace details
{
	template <typename Bounds>
	_CONSTEXPR std::enable_if_t<std::is_same<typename Bounds::mapping_type, generalized_mapping_tag>::value, typename Bounds::index_type> make_stride(const Bounds& bnd) _NOEXCEPT
	{
		return bnd.strides();
	}

	// Make a stride vector from bounds, assuming continugous memory.
	template <typename Bounds>
	_CONSTEXPR std::enable_if_t<std::is_same<typename Bounds::mapping_type, contiguous_mapping_tag>::value, typename Bounds::index_type> make_stride(const Bounds& bnd) _NOEXCEPT
	{
		auto extents = bnd.index_bounds();
		typename Bounds::index_type stride;
		stride[Bounds::rank - 1] = 1;	
		for (int i = Bounds::rank - 2; i >= 0; --i)
			stride[i] = stride[i + 1] * extents[i + 1];
		return stride;		
	}

	template <typename BoundsSrc, typename BoundsDest>
	void verifyBoundsReshape(const BoundsSrc &src, const BoundsDest &dest)
	{
		static_assert(is_bounds<BoundsSrc>::value && is_bounds<BoundsDest>::value, "The src type and dest type must be bounds");
		static_assert(std::is_same<typename BoundsSrc::mapping_type, contiguous_mapping_tag>::value, "The source type must be a contiguous bounds");
		static_assert(BoundsDest::static_size == dynamic_range || BoundsSrc::static_size == dynamic_range || BoundsDest::static_size == BoundsSrc::static_size, "The source bounds must have same size as dest bounds");
		fail_fast_assert(src.size() == dest.size());
	}


} // namespace details

template <typename ArrayView>
class contiguous_array_view_iterator;
template <typename ArrayView>
class general_array_view_iterator;
enum class byte : std::uint8_t {};

template <typename ValueType, typename BoundsType>
class basic_array_view
{
public:
	static const unsigned int rank = BoundsType::rank;
	using bounds_type = BoundsType;
	using size_type = typename bounds_type::size_type;
	using index_type = typename bounds_type::index_type;
	using value_type = ValueType;
	using pointer = ValueType*;
	using reference = ValueType&;
	using iterator = std::conditional_t<std::is_same<typename BoundsType::mapping_type, contiguous_mapping_tag>::value, contiguous_array_view_iterator<basic_array_view>, general_array_view_iterator<basic_array_view>>;
	using const_iterator = std::conditional_t<std::is_same<typename BoundsType::mapping_type, contiguous_mapping_tag>::value, contiguous_array_view_iterator<basic_array_view<const ValueType, BoundsType>>, general_array_view_iterator<basic_array_view<const ValueType, BoundsType>>>;
	using reverse_iterator = std::reverse_iterator<iterator>;
	using const_reverse_iterator = std::reverse_iterator<const_iterator>;
	using sliced_type = std::conditional_t<rank == 1, value_type, basic_array_view<value_type, typename BoundsType::sliced_type>>;

private:
	pointer m_pdata;
	bounds_type m_bounds;

public:
	_CONSTEXPR bounds_type bounds() const _NOEXCEPT
	{
		return m_bounds;
	}
	template <unsigned int Dim = 0>
	_CONSTEXPR size_type extent() const _NOEXCEPT
	{
		static_assert(Dim < rank, "dimension should be less than rank (dimension count starts from 0)");
		return m_bounds.template extent<Dim>();
	}
	_CONSTEXPR size_type size() const _NOEXCEPT
	{
		return m_bounds.size();
	}
	_CONSTEXPR reference operator[](const index_type& idx) const
	{
		return m_pdata[m_bounds.linearize(idx)];
	}
	_CONSTEXPR pointer data() const _NOEXCEPT
	{
		return m_pdata;
	}
	template <bool Enabled = (rank > 1), typename Ret = std::enable_if_t<Enabled, sliced_type>>
	_CONSTEXPR Ret operator[](size_type idx) const
	{
		fail_fast_assert(idx < m_bounds.size(), "index is out of bounds of the array");
		const size_type ridx = idx * m_bounds.stride();

		fail_fast_assert(ridx < m_bounds.total_size(), "index is out of bounds of the underlying data");
		return Ret {m_pdata + ridx, m_bounds.slice()};
	}

	_CONSTEXPR operator bool () const _NOEXCEPT
	{
		return m_pdata != nullptr;
	}

	_CONSTEXPR iterator begin() const
	{
		return iterator {this, true};
	}
	_CONSTEXPR iterator end() const
	{
		return iterator {this};
	}
	_CONSTEXPR const_iterator cbegin() const
	{
		return const_iterator {reinterpret_cast<const basic_array_view<const value_type, bounds_type> *>(this), true};
	}
	_CONSTEXPR const_iterator cend() const
	{
		return const_iterator {reinterpret_cast<const basic_array_view<const value_type, bounds_type> *>(this)};
	}

	_CONSTEXPR reverse_iterator rbegin() const
	{
		return reverse_iterator {end()};
	}
	_CONSTEXPR reverse_iterator rend() const
	{
		return reverse_iterator {begin()};
	}
	_CONSTEXPR const_reverse_iterator crbegin() const
	{
		return const_reverse_iterator {cend()};
	}
	_CONSTEXPR const_reverse_iterator crend() const
	{
		return const_reverse_iterator {cbegin()};
	}

	template <typename OtherValueType, typename OtherBoundsType, typename Dummy = std::enable_if_t<std::is_same<std::remove_cv_t<value_type>, std::remove_cv_t<OtherValueType>>::value>>
	_CONSTEXPR bool operator== (const basic_array_view<OtherValueType, OtherBoundsType> & other) const _NOEXCEPT
	{
		return m_bounds.size() == other.m_bounds.size() &&
			(m_pdata == other.m_pdata || std::equal(this->begin(), this->end(), other.begin()));
	}

	template <typename OtherValueType, typename OtherBoundsType, typename Dummy = std::enable_if_t<std::is_same<std::remove_cv_t<value_type>, std::remove_cv_t<OtherValueType>>::value>>
	_CONSTEXPR bool operator!= (const basic_array_view<OtherValueType, OtherBoundsType> & other) const _NOEXCEPT
	{
		return !(*this == other);
	}

	template <typename OtherValueType, typename OtherBoundsType, typename Dummy = std::enable_if_t<std::is_same<std::remove_cv_t<value_type>, std::remove_cv_t<OtherValueType>>::value>>
	_CONSTEXPR bool operator< (const basic_array_view<OtherValueType, OtherBoundsType> & other) const _NOEXCEPT
	{
		return std::lexicographical_compare(this->begin(), this->end(), other.begin(), other.end());
	}

	template <typename OtherValueType, typename OtherBoundsType, typename Dummy = std::enable_if_t<std::is_same<std::remove_cv_t<value_type>, std::remove_cv_t<OtherValueType>>::value>>
	_CONSTEXPR bool operator<= (const basic_array_view<OtherValueType, OtherBoundsType> & other) const _NOEXCEPT
	{
		return !(other < *this);
	}

	template <typename OtherValueType, typename OtherBoundsType, typename Dummy = std::enable_if_t<std::is_same<std::remove_cv_t<value_type>, std::remove_cv_t<OtherValueType>>::value>>
	_CONSTEXPR bool operator> (const basic_array_view<OtherValueType, OtherBoundsType> & other) const _NOEXCEPT
	{
		return (other < *this);
	}

	template <typename OtherValueType, typename OtherBoundsType, typename Dummy = std::enable_if_t<std::is_same<std::remove_cv_t<value_type>, std::remove_cv_t<OtherValueType>>::value>>
	_CONSTEXPR bool operator>= (const basic_array_view<OtherValueType, OtherBoundsType> & other) const _NOEXCEPT
	{
		return !(*this < other);
	}

public:
	template <typename OtherValueType, typename OtherBounds,
		typename Dummy = std::enable_if_t<std::is_convertible<OtherValueType(*)[], value_type(*)[]>::value
			&& std::is_convertible<OtherBounds, bounds_type>::value>>
	_CONSTEXPR basic_array_view(const basic_array_view<OtherValueType, OtherBounds> & other ) _NOEXCEPT
		: m_pdata(other.m_pdata), m_bounds(other.m_bounds)
	{
	}
protected:

	_CONSTEXPR basic_array_view(pointer data, bounds_type bound) _NOEXCEPT
		: m_pdata(data)
		, m_bounds(std::move(bound))
	{
		fail_fast_assert((m_bounds.size() > 0 && data != nullptr) || m_bounds.size() == 0);
	}
	template <typename T>
	_CONSTEXPR basic_array_view(T *data, std::enable_if_t<std::is_same<value_type, std::remove_all_extents_t<T>>::value, bounds_type> bound) _NOEXCEPT
		: m_pdata(reinterpret_cast<pointer>(data))
		, m_bounds(std::move(bound))
	{
		fail_fast_assert((m_bounds.size() > 0 && data != nullptr) || m_bounds.size() == 0);
	}
	template <typename DestBounds>
	_CONSTEXPR basic_array_view<value_type, DestBounds> as_array_view(const DestBounds &bounds)
	{
		details::verifyBoundsReshape(m_bounds, bounds);
		return {m_pdata, bounds};
	}
private:

	friend iterator;
	friend const_iterator;
	template <typename ValueType2, typename BoundsType2>
	friend class basic_array_view;
};

template <size_t DimSize = dynamic_range>
struct dim
{
	static const size_t value = DimSize;
};
template <>
struct dim<dynamic_range>
{
	static const size_t value = dynamic_range;
	const size_t dvalue;
	dim(size_t size) : dvalue(size) {}
};

template <typename ValueTypeOpt, size_t FirstDimension = dynamic_range, size_t... RestDimensions>
class array_view;
template <typename ValueTypeOpt, unsigned int Rank>
class strided_array_view;

namespace details
{
	template <typename T, typename = std::true_type>
	struct ArrayViewTypeTraits
	{
		using value_type = T;
		using size_type = size_t;
	};

	template <typename Traits>
	struct ArrayViewTypeTraits<Traits, typename std::is_reference<typename Traits::array_view_traits &>::type>
	{
		using value_type = typename Traits::array_view_traits::value_type;
		using size_type = typename Traits::array_view_traits::size_type;
	};

	template <typename T, typename SizeType, size_t... Ranks>
	struct ArrayViewArrayTraits {
		using type = array_view<T, Ranks...>;
		using value_type = T;
		using bounds_type = static_bounds<SizeType, Ranks...>;
		using pointer = T*;
		using reference = T&;
	};
	template <typename T, typename SizeType, size_t N, size_t... Ranks>
	struct ArrayViewArrayTraits<T[N], SizeType, Ranks...> : ArrayViewArrayTraits<T, SizeType, Ranks..., N> {};

	template <typename BoundsType>
	BoundsType newBoundsHelperImpl(size_t totalSize, std::true_type) // dynamic size
	{
		fail_fast_assert(totalSize <= details::SizeTypeTraits<typename BoundsType::size_type>::max_value);
		return BoundsType{static_cast<typename BoundsType::size_type>(totalSize)};
	}
	template <typename BoundsType>
	BoundsType newBoundsHelperImpl(size_t totalSize, std::false_type) // static size
	{
		fail_fast_assert(BoundsType::static_size == totalSize);
		return {};
	}
	template <typename BoundsType>
	BoundsType newBoundsHelper(size_t totalSize)
	{
		static_assert(BoundsType::dynamic_rank <= 1, "dynamic rank must less or equal to 1");
		return newBoundsHelperImpl<BoundsType>(totalSize, std::integral_constant<bool, BoundsType::dynamic_rank == 1>());
	}
	
	struct Sep{};
	
	template <typename T, typename... Args>
	T static_as_array_view_helper(Sep, Args... args)
	{
		return T{static_cast<typename T::size_type>(args)...};
	}
	template <typename T, typename Arg, typename... Args>
	std::enable_if_t<!std::is_same<Arg, dim<dynamic_range>>::value && !std::is_same<Arg, Sep>::value, T> static_as_array_view_helper(Arg, Args... args)
	{
		return static_as_array_view_helper<T>(args...);
	}
	template <typename T, typename... Args>
	T static_as_array_view_helper(dim<dynamic_range> val, Args ... args)
	{
		return static_as_array_view_helper<T>(args..., val.dvalue);
	}

	template <typename SizeType, typename ...Dimensions>
	struct static_as_array_view_static_bounds_helper
	{
		using type = static_bounds<SizeType, (Dimensions::value)...>;
	};

	template <typename T>
	struct is_array_view_oracle : std::false_type
	{};
	template <typename ValueType, size_t FirstDimension, size_t... RestDimensions>
	struct is_array_view_oracle<array_view<ValueType, FirstDimension, RestDimensions...>> : std::true_type
	{};
	template <typename ValueType, unsigned int Rank>
	struct is_array_view_oracle<strided_array_view<ValueType, Rank>> : std::true_type
	{};
	template <typename T>
	struct is_array_view : is_array_view_oracle<std::remove_cv_t<T>>
	{};

}


template <typename ValueType, typename SizeType>
struct array_view_options
{
	struct array_view_traits
	{
		using value_type = ValueType;
		using size_type = SizeType;
	};
};

template <typename ValueTypeOpt, size_t FirstDimension, size_t... RestDimensions>
class array_view : public basic_array_view<typename details::ArrayViewTypeTraits<ValueTypeOpt>::value_type, 
	static_bounds<typename details::ArrayViewTypeTraits<ValueTypeOpt>::size_type, FirstDimension, RestDimensions...>>
{
	template <typename ValueTypeOpt2, size_t FirstDimension2, size_t... RestDimensions2>
	friend class array_view;
	using Base = basic_array_view<typename details::ArrayViewTypeTraits<ValueTypeOpt>::value_type,
		static_bounds<typename details::ArrayViewTypeTraits<ValueTypeOpt>::size_type, FirstDimension, RestDimensions...>>;

public:
	using typename Base::bounds_type;
	using typename Base::size_type;
	using typename Base::pointer;
	using typename Base::value_type;
	using typename Base::index_type;
	using typename Base::iterator;
	using typename Base::const_iterator;
	using typename Base::reference;
	using Base::rank;

public:
	// basic
	_CONSTEXPR array_view(pointer ptr, bounds_type bounds) : Base(ptr, std::move(bounds))
	{
	}

	_CONSTEXPR array_view(std::nullptr_t) : Base(nullptr, bounds_type{})
	{
	}

	_CONSTEXPR array_view(std::nullptr_t, size_type size) : Base(nullptr, bounds_type{})
	{
		fail_fast_assert(size == 0);
	}

	// default
	template <size_t DynamicRank = bounds_type::dynamic_rank, typename Dummy = std::enable_if_t<DynamicRank != 0>>
	_CONSTEXPR array_view() : Base(nullptr, bounds_type())
	{
	}

	// from n-dimensions dynamic array (e.g. new int[m][4]) (precedence will be lower than the 1-dimension pointer)
	template <typename T, typename Helper = details::ArrayViewArrayTraits<T, size_type, dynamic_range>,
		typename Dummy = std::enable_if_t<std::is_convertible<typename Helper::value_type (*)[], typename Base::value_type (*)[]>::value
			&& std::is_convertible<typename Helper::bounds_type, typename Base::bounds_type>::value>>
	_CONSTEXPR array_view(T * const & data, size_type size) : Base(data, typename Helper::bounds_type{size})
	{
	}

	// from n-dimensions static array
	template <typename T, size_t N, typename Helper = details::ArrayViewArrayTraits<T, size_type, N>,
		typename Dummy = std::enable_if_t<std::is_convertible<typename Helper::value_type(*)[], typename Base::value_type(*)[]>::value
		&& std::is_convertible<typename Helper::bounds_type, typename Base::bounds_type>::value>>
	_CONSTEXPR array_view (T (&arr)[N]) : Base(arr, typename Helper::bounds_type())
	{
	}

	// from n-dimensions static array with size
	template <typename T, size_t N, typename Helper = details::ArrayViewArrayTraits<T, size_type, dynamic_range>,
		typename Dummy = std::enable_if_t<std::is_convertible<typename Helper::value_type(*)[], typename Base::value_type(*)[]>::value
			&& std::is_convertible<typename Helper::bounds_type, typename Base::bounds_type>::value >>
	_CONSTEXPR array_view(T(&arr)[N], size_type size) : Base(arr, typename Helper::bounds_type{ size })
	{
		fail_fast_assert(size <= N);
	}

	// from std array
	template <size_t N, typename Dummy = std::enable_if_t<std::is_convertible<static_bounds<size_type, N>, typename Base::bounds_type>::value>>
	_CONSTEXPR array_view (std::array<std::remove_const_t<value_type>, N> & arr) : Base(arr.data(), static_bounds<size_type, N>())
	{
	}

	template <size_t N, typename Dummy = std::enable_if_t<std::is_convertible<static_bounds<size_type, N>, typename Base::bounds_type>::value && std::is_const<value_type>::value>>
	_CONSTEXPR array_view (const std::array<std::remove_const_t<value_type>, N> & arr) : Base(arr.data(), static_bounds<size_type, N>())
	{
	}


	// from begin, end pointers. We don't provide iterator pair since no way to guarantee the contiguity 
	template <typename Ptr,
		typename Dummy = std::enable_if_t<std::is_convertible<Ptr, pointer>::value
		&& details::LessThan<Base::bounds_type::dynamic_rank, 2>::value>> // remove literal 0 case
	_CONSTEXPR array_view (pointer begin, Ptr end) : Base(begin, details::newBoundsHelper<typename Base::bounds_type>(static_cast<pointer>(end) - begin))
	{
	}

	// from containers. It must has .size() and .data() two function signatures
	template <typename Cont, typename DataType = typename Cont::value_type, typename SizeType = typename Cont::size_type,
		typename Dummy = std::enable_if_t<!details::is_array_view<Cont>::value
		&& std::is_convertible<DataType (*)[], typename Base::value_type (*)[]>::value
		&& std::is_convertible<static_bounds<SizeType, dynamic_range>, typename Base::bounds_type>::value
		&& std::is_same<std::decay_t<decltype(std::declval<Cont>().size(), *std::declval<Cont>().data())>, DataType>::value>
	>
	_CONSTEXPR array_view (Cont& cont) : Base(static_cast<pointer>(cont.data()), details::newBoundsHelper<typename Base::bounds_type>(cont.size()))
	{

	}

	_CONSTEXPR  array_view(const array_view &) = default;

	// convertible
	template <typename OtherValueTypeOpt, size_t... OtherDimensions,
		typename BaseType = basic_array_view<typename details::ArrayViewTypeTraits<ValueTypeOpt>::value_type, static_bounds<typename details::ArrayViewTypeTraits<ValueTypeOpt>::size_type, FirstDimension, RestDimensions...>>,
		typename OtherBaseType = basic_array_view<typename details::ArrayViewTypeTraits<OtherValueTypeOpt>::value_type, static_bounds<typename details::ArrayViewTypeTraits<OtherValueTypeOpt>::size_type, OtherDimensions...>>,
		typename Dummy = std::enable_if_t<std::is_convertible<OtherBaseType, BaseType>::value>
	>
	_CONSTEXPR array_view(const array_view<OtherValueTypeOpt, OtherDimensions...> &av) : Base(static_cast<const typename array_view<OtherValueTypeOpt, OtherDimensions...>::Base &>(av)) {} // static_cast is required

	// reshape
	template <typename... Dimensions2>
	_CONSTEXPR array_view<ValueTypeOpt, Dimensions2::value...> as_array_view(Dimensions2... dims)
	{
		static_assert(sizeof...(Dimensions2) > 0, "the target array_view must have at least one dimension.");
		using BoundsType = typename array_view<ValueTypeOpt, (Dimensions2::value)...>::bounds_type;
		auto tobounds = details::static_as_array_view_helper<BoundsType>(dims..., details::Sep{});
		details::verifyBoundsReshape(this->bounds(), tobounds);
		return {this->data(), tobounds};
	}

	// to bytes array
	template <bool Enabled = std::is_standard_layout<std::decay_t<typename details::ArrayViewTypeTraits<ValueTypeOpt>::value_type>>::value>
	_CONSTEXPR auto as_bytes() const _NOEXCEPT ->
		array_view<array_view_options<const byte, size_type>, static_cast<size_t>(details::StaticSizeHelper<size_type, Base::bounds_type::static_size, sizeof(value_type)>::value)>
	{
		static_assert(Enabled, "The value_type of array_view must be standarded layout");
		return { reinterpret_cast<const byte*>(this->data()), this->bytes() };
	}

	template <bool Enabled = std::is_standard_layout<std::decay_t<typename details::ArrayViewTypeTraits<ValueTypeOpt>::value_type>>::value>
	_CONSTEXPR auto as_writeable_bytes() const _NOEXCEPT ->
		array_view<array_view_options<byte, size_type>, static_cast<size_t>(details::StaticSizeHelper<size_type, Base::bounds_type::static_size, sizeof(value_type)>::value)>
	{
		static_assert(Enabled, "The value_type of array_view must be standarded layout");
		return { reinterpret_cast<byte*>(this->data()), this->bytes() };
	}


	// from bytes array
	template<typename U, bool IsByte = std::is_same<value_type, const byte>::value, typename Dummy = std::enable_if_t<IsByte && sizeof...(RestDimensions) == 0>>
	_CONSTEXPR auto as_array_view() const _NOEXCEPT -> array_view<const U, (Base::bounds_type::dynamic_rank == 0 ? Base::bounds_type::static_size / sizeof(U) : static_cast<size_type>(dynamic_range))>
	{
		static_assert(std::is_standard_layout<U>::value && (Base::bounds_type::static_size == dynamic_range || Base::bounds_type::static_size % sizeof(U) == 0),
			"Target type must be standard layout and its size must match the byte array size");
		fail_fast_assert((this->bytes() % sizeof(U)) == 0);
		return { reinterpret_cast<const U*>(this->data()), this->bytes() / sizeof(U) };
	}

	template<typename U, bool IsByte = std::is_same<value_type, byte>::value, typename Dummy = std::enable_if_t<IsByte && sizeof...(RestDimensions) == 0>>
	_CONSTEXPR auto as_array_view() const _NOEXCEPT -> array_view<U, (Base::bounds_type::dynamic_rank == 0 ? Base::bounds_type::static_size / sizeof(U) : static_cast<size_type>(dynamic_range))>
	{
		static_assert(std::is_standard_layout<U>::value && (Base::bounds_type::static_size == dynamic_range || Base::bounds_type::static_size % sizeof(U) == 0),
			"Target type must be standard layout and its size must match the byte array size");
		fail_fast_assert((this->bytes() % sizeof(U)) == 0);
		return { reinterpret_cast<U*>(this->data()), this->bytes() / sizeof(U) };
	}

	// section on linear space
	template<size_t Count>
	_CONSTEXPR array_view<ValueTypeOpt, Count> first() const _NOEXCEPT
	{
		static_assert(bounds_type::static_size == dynamic_range || Count <= bounds_type::static_size, "Index is out of bound");
		fail_fast_assert(bounds_type::static_size != dynamic_range || Count <= this->size()); // ensures we only check condition when needed
		return { this->data(), Count };
	}

	_CONSTEXPR array_view<ValueTypeOpt, dynamic_range> first(size_type count) const _NOEXCEPT
	{
		fail_fast_assert(count <= this->size());
		return { this->data(), count };
	}

	template<size_t Count>
	_CONSTEXPR array_view<ValueTypeOpt, Count> last() const _NOEXCEPT
	{
		static_assert(bounds_type::static_size == dynamic_range || Count <= bounds_type::static_size, "Index is out of bound");
		fail_fast_assert(bounds_type::static_size != dynamic_range || Count <= this->size());
		return { this->data() + this->size() - Count, Count };
	}

	_CONSTEXPR array_view<ValueTypeOpt, dynamic_range> last(size_type count) const _NOEXCEPT
	{
		fail_fast_assert(count <= this->size());
		return { this->data() + this->size() - count, count };
	}

	template<size_t Offset, size_t Count>
	_CONSTEXPR array_view<ValueTypeOpt, Count> sub() const _NOEXCEPT
	{
		static_assert(bounds_type::static_size == dynamic_range || ((Offset == 0 || Offset < bounds_type::static_size) && Offset + Count <= bounds_type::static_size), "Index is out of bound");
		fail_fast_assert(bounds_type::static_size != dynamic_range || ((Offset == 0 || Offset < this->size()) && Offset + Count <= this->size()));
		return { this->data() + Offset, Count };
	}

	_CONSTEXPR array_view<ValueTypeOpt, dynamic_range> sub(size_type offset, size_type count) const _NOEXCEPT
	{
		fail_fast_assert((offset == 0 || offset < this->size()) && offset + count <= this->size());
		return { this->data() + offset, count };
	}

	// size
	_CONSTEXPR size_type length() const _NOEXCEPT
	{
		return this->size();
	}
	_CONSTEXPR size_type used_length() const _NOEXCEPT
	{
		return length();
	}
	_CONSTEXPR size_type bytes() const _NOEXCEPT
	{
		return sizeof(value_type) * this->size();
	}
	_CONSTEXPR size_type used_bytes() const _NOEXCEPT
	{
		return bytes();
	}

	// section
	_CONSTEXPR strided_array_view<ValueTypeOpt, rank> section(index_type origin, index_type extents) const
	{
<<<<<<< HEAD
		size_type size = this->bounds().total_size() - this->bounds().linearize(origin);
		return{ &this->operator[](origin), size, strided_bounds<rank, size_type> {extents, details::make_stride(Base::bounds())} };
=======
		size_type size = bounds().total_size() - bounds().linearize(origin);
		return { &this->operator[](origin), size, strided_bounds<rank, size_type> {extents, details::make_stride(Base::bounds())} };
>>>>>>> e5b79d24
	}
	
        _CONSTEXPR reference operator[](const index_type& idx) const
	{
		return Base::operator[](idx);
	}
	
        template <bool Enabled = (rank > 1), typename Dummy = std::enable_if_t<Enabled>>
	_CONSTEXPR array_view<ValueTypeOpt, RestDimensions...> operator[](size_type idx) const
	{
		auto ret = Base::operator[](idx);
		return{ ret.data(), ret.bounds() };
	}

	using Base::operator==;
	using Base::operator!=;
	using Base::operator<;
	using Base::operator<=;
	using Base::operator>;
	using Base::operator>=;
};

template <typename T, size_t... Dimensions>
_CONSTEXPR auto as_array_view(T * const & ptr, dim<Dimensions>... args) -> array_view<std::remove_all_extents_t<T>, Dimensions...>
{
	return {reinterpret_cast<std::remove_all_extents_t<T>*>(ptr), details::static_as_array_view_helper<static_bounds<size_t, Dimensions...>>(args..., details::Sep{})};
}

template <typename T>
_CONSTEXPR auto as_array_view (T * arr, size_t len) -> typename details::ArrayViewArrayTraits<T, size_t, dynamic_range>::type
{
	return {arr, len};
}

template <typename T, size_t N>
_CONSTEXPR auto as_array_view (T (&arr)[N]) -> typename details::ArrayViewArrayTraits<T, size_t, N>::type
{
	return {arr};
}

template <typename T, size_t N>
_CONSTEXPR array_view<const T, N> as_array_view(const std::array<T, N> &arr)
{
	return {arr};
}

template <typename T, size_t N>
_CONSTEXPR array_view<const T, N> as_array_view(const std::array<T, N> &&) = delete;

template <typename T, size_t N>
_CONSTEXPR array_view<T, N> as_array_view(std::array<T, N> &arr)
{
	return {arr};
}

template <typename T>
_CONSTEXPR array_view<T, dynamic_range> as_array_view(T *begin, T *end)
{
	return {begin, end};
}

template <typename Cont>
_CONSTEXPR auto as_array_view(Cont &arr) -> std::enable_if_t<!details::is_array_view<std::decay_t<Cont>>::value,
	array_view<std::remove_reference_t<decltype(arr.size(), *arr.data())>, dynamic_range>>
{
	return {arr.data(), arr.size()};
}

template <typename Cont>
_CONSTEXPR auto as_array_view(Cont &&arr) -> std::enable_if_t<!details::is_array_view<std::decay_t<Cont>>::value,
	array_view<std::remove_reference_t<decltype(arr.size(), *arr.data())>, dynamic_range>> = delete;

template <typename ValueTypeOpt, unsigned int Rank>
class strided_array_view : public basic_array_view<typename details::ArrayViewTypeTraits<ValueTypeOpt>::value_type, strided_bounds<Rank, typename details::ArrayViewTypeTraits<ValueTypeOpt>::size_type>>
{
	using Base = basic_array_view<typename details::ArrayViewTypeTraits<ValueTypeOpt>::value_type, strided_bounds<Rank, typename details::ArrayViewTypeTraits<ValueTypeOpt>::size_type>>;

	template<typename OtherValueOpt, unsigned int OtherRank>
	friend class strided_array_view;
public:
	using Base::rank;
	using typename Base::bounds_type;
	using typename Base::size_type;
	using typename Base::pointer;
	using typename Base::value_type;
	using typename Base::index_type;
	using typename Base::iterator;
	using typename Base::const_iterator;
        using typename Base::reference;
	
	// from static array of size N
	template<size_type N>
	strided_array_view(value_type(&values)[N], bounds_type bounds) : Base(values, std::move(bounds))
	{
		fail_fast_assert(this->bounds().total_size() <= N, "Bounds cross data boundaries");
	}

	// from raw data
	strided_array_view(pointer ptr, size_type size, bounds_type bounds): Base(ptr, std::move(bounds))
	{
		fail_fast_assert(this->bounds().total_size() <= size, "Bounds cross data boundaries");
	}

	// from array view
	template <size_t... Dimensions, typename Dummy = std::enable_if<sizeof...(Dimensions) == Rank>>
	strided_array_view(array_view<ValueTypeOpt, Dimensions...> av, bounds_type bounds) : Base(av.data(), std::move(bounds))
	{
		fail_fast_assert(this->bounds().total_size() <= av.bounds().total_size(), "Bounds cross data boundaries");
	}
	
	// convertible
	template <typename OtherValueTypeOpt,
		typename BaseType = basic_array_view<typename details::ArrayViewTypeTraits<ValueTypeOpt>::value_type, strided_bounds<Rank, typename details::ArrayViewTypeTraits<ValueTypeOpt>::size_type>>,
		typename OtherBaseType = basic_array_view<typename details::ArrayViewTypeTraits<OtherValueTypeOpt>::value_type, strided_bounds<Rank, typename details::ArrayViewTypeTraits<OtherValueTypeOpt>::size_type>>,
		typename Dummy = std::enable_if_t<std::is_convertible<OtherBaseType, BaseType>::value>
	>
	_CONSTEXPR strided_array_view(const strided_array_view<OtherValueTypeOpt, Rank> &av): Base(static_cast<const typename strided_array_view<OtherValueTypeOpt, Rank>::Base &>(av)) // static_cast is required
	{
	}

	// convert from bytes
        template <typename OtherValueType>
        strided_array_view<typename std::enable_if<std::is_same<value_type, const byte>::value, OtherValueType>::type, rank> as_strided_array_view() const 
	{
		static_assert((sizeof(OtherValueType) >= sizeof(value_type)) && (sizeof(OtherValueType) % sizeof(value_type) == 0), "OtherValueType should have a size to contain a multiple of ValueTypes");
		auto d = sizeof(OtherValueType) / sizeof(value_type);

		size_type size = this->bounds().total_size() / d;
		return{ (OtherValueType*)this->data(), size, bounds_type{ resize_extent(this->bounds().index_bounds(), d), resize_stride(this->bounds().strides(), d)} };
	}

	strided_array_view section(index_type origin, index_type extents) const
	{
		size_type size = this->bounds().total_size() - this->bounds().linearize(origin);
		return { &this->operator[](origin), size, bounds_type {extents, details::make_stride(Base::bounds())}};
	}

	_CONSTEXPR reference operator[](const index_type& idx) const
        {
            return Base::operator[](idx);
        }

	template <bool Enabled = (rank > 1), typename Dummy = std::enable_if_t<Enabled>>
	_CONSTEXPR strided_array_view<value_type, rank-1> operator[](size_type idx) const
	{
		auto ret = Base::operator[](idx);
		return{ ret.data(), ret.bounds().total_size(), ret.bounds() };
	}

private:
	static index_type resize_extent(const index_type& extent, size_t d)
	{
		fail_fast_assert(extent[rank - 1] >= d && (extent[rank-1] % d == 0), "The last dimension of the array needs to contain a multiple of new type elements");

		index_type ret = extent;
		ret[rank - 1] /= d;

		return ret;
	}

	template <bool Enabled = (rank == 1), typename Dummy = std::enable_if_t<Enabled>>
	static index_type resize_stride(const index_type& strides, size_t d, void *p = 0)
	{
		fail_fast_assert(strides[rank - 1] == 1, "Only strided arrays with regular strides can be resized");

		return strides;
	}

	template <bool Enabled = (rank > 1), typename Dummy = std::enable_if_t<Enabled>>
	static index_type resize_stride(const index_type& strides, size_t d)
	{
		fail_fast_assert(strides[rank - 1] == 1, "Only strided arrays with regular strides can be resized");
		fail_fast_assert(strides[rank - 2] >= d && (strides[rank - 2] % d == 0), "The strides must have contiguous chunks of memory that can contain a multiple of new type elements");

		for (int i = rank - 2; i >= 0; --i)
		{
			fail_fast_assert((strides[i] >= strides[i + 1]) && (strides[i] % strides[i + 1] == 0), "Only strided arrays with regular strides can be resized");
		}

		index_type ret = strides / d;
		ret[rank - 1] = 1;

		return ret;
	}
};

template <typename ArrayView>
class contiguous_array_view_iterator : public std::iterator<std::random_access_iterator_tag, typename ArrayView::value_type>
{
	using Base = std::iterator<std::random_access_iterator_tag, typename ArrayView::value_type>;
public:
	using typename Base::reference;
	using typename Base::pointer;
	using typename Base::difference_type;
private:
	template <typename ValueType, typename Bounds>
	friend class basic_array_view;
	pointer m_pdata;
	const ArrayView * m_validator;
	void validateThis() const
	{
		fail_fast_assert(m_pdata >= m_validator->m_pdata && m_pdata < m_validator->m_pdata + m_validator->size(), "iterator is out of range of the array");
	}
	contiguous_array_view_iterator (const ArrayView *container, bool isbegin = false) :
		m_pdata(isbegin ? container->m_pdata : container->m_pdata + container->size()), m_validator(container) {	}
public:
	reference operator*() const _NOEXCEPT
	{
		validateThis();
		return *m_pdata;
	}
	pointer operator->() const _NOEXCEPT
	{
		validateThis();
		return m_pdata;
	}
	contiguous_array_view_iterator& operator++() _NOEXCEPT
	{
		++m_pdata;
		return *this;
	}
	contiguous_array_view_iterator operator++(int)_NOEXCEPT
	{
		auto ret = *this;
		++(*this);
		return ret;
	}
	contiguous_array_view_iterator& operator--() _NOEXCEPT
	{
		--m_pdata;
		return *this;
	}
	contiguous_array_view_iterator operator--(int)_NOEXCEPT
	{
		auto ret = *this;
		--(*this);
		return ret;
	}
	contiguous_array_view_iterator operator+(difference_type n) const _NOEXCEPT
	{
		contiguous_array_view_iterator ret{ *this };
		return ret += n;
	}
	contiguous_array_view_iterator& operator+=(difference_type n) _NOEXCEPT
	{
		m_pdata += n;
		return *this;
	}
	contiguous_array_view_iterator operator-(difference_type n) const _NOEXCEPT
	{
		contiguous_array_view_iterator ret{ *this };
		return ret -= n;
	}
	contiguous_array_view_iterator& operator-=(difference_type n) _NOEXCEPT
	{
		return *this += -n;
	}
	difference_type operator-(const contiguous_array_view_iterator& rhs) const _NOEXCEPT
	{
		fail_fast_assert(m_validator == rhs.m_validator);
		return m_pdata - rhs.m_pdata;
	}
	reference operator[](difference_type n) const _NOEXCEPT
	{
		return *(*this + n);
	}
	bool operator==(const contiguous_array_view_iterator& rhs) const _NOEXCEPT
	{
		fail_fast_assert(m_validator == rhs.m_validator);
		return m_pdata == rhs.m_pdata;
	}
	bool operator!=(const contiguous_array_view_iterator& rhs) const _NOEXCEPT
	{
		return !(*this == rhs);
	}
	bool operator<(const contiguous_array_view_iterator& rhs) const _NOEXCEPT
	{
		fail_fast_assert(m_validator == rhs.m_validator);
		return m_pdata < rhs.m_pdata;
	}
	bool operator<=(const contiguous_array_view_iterator& rhs) const _NOEXCEPT
	{
		return !(rhs < *this);
	}
	bool operator>(const contiguous_array_view_iterator& rhs) const _NOEXCEPT
	{
		return rhs < *this;
	}
	bool operator>=(const contiguous_array_view_iterator& rhs) const _NOEXCEPT
	{
		return !(rhs > *this);
	}
	void swap(contiguous_array_view_iterator& rhs) _NOEXCEPT
	{
		std::swap(m_pdata, rhs.m_pdata);
		std::swap(m_validator, rhs.m_validator);
	}
};

template <typename ArrayView>
contiguous_array_view_iterator<ArrayView> operator+(typename contiguous_array_view_iterator<ArrayView>::difference_type n, const contiguous_array_view_iterator<ArrayView>& rhs) _NOEXCEPT
{
	return rhs + n;
}

template <typename ArrayView>
class general_array_view_iterator : public std::iterator<std::random_access_iterator_tag, typename ArrayView::value_type>
{
	using Base = std::iterator<std::random_access_iterator_tag, typename ArrayView::value_type>;
public:
	using typename Base::reference;
	using typename Base::pointer;
	using typename Base::difference_type;
	using typename Base::value_type;
private:
	template <typename ValueType, typename Bounds>
	friend class basic_array_view;
	const ArrayView * m_container;
	typename ArrayView::bounds_type::iterator m_itr;
	general_array_view_iterator(const ArrayView *container, bool isbegin = false) :
		m_container(container), m_itr(isbegin ? m_container->bounds().begin() : m_container->bounds().end())
	{
	}
public:
	reference operator*() const _NOEXCEPT
	{
		return (*m_container)[*m_itr];
	}
	pointer operator->() const _NOEXCEPT
	{
		return &(*m_container)[*m_itr];
	}
	general_array_view_iterator& operator++() _NOEXCEPT
	{
		++m_itr;
		return *this;
	}
	general_array_view_iterator operator++(int)_NOEXCEPT
	{
		auto ret = *this;
		++(*this);
		return ret;
	}
	general_array_view_iterator& operator--() _NOEXCEPT
	{
		--m_itr;
		return *this;
	}
	general_array_view_iterator operator--(int)_NOEXCEPT
	{
		auto ret = *this;
		--(*this);
		return ret;
	}
	general_array_view_iterator operator+(difference_type n) const _NOEXCEPT
	{
		general_array_view_iterator ret{ *this };
		return ret += n;
	}
	general_array_view_iterator& operator+=(difference_type n) _NOEXCEPT
	{
		m_itr += n;
		return *this;
	}
	general_array_view_iterator operator-(difference_type n) const _NOEXCEPT
	{
		general_array_view_iterator ret{ *this };
		return ret -= n;
	}
	general_array_view_iterator& operator-=(difference_type n) _NOEXCEPT
	{
		return *this += -n;
	}
	difference_type operator-(const general_array_view_iterator& rhs) const _NOEXCEPT
	{
		fail_fast_assert(m_container == rhs.m_container);
		return m_itr - rhs.m_itr;
	}
	value_type operator[](difference_type n) const _NOEXCEPT
	{
		return (*m_container)[m_itr[n]];;
	}
	bool operator==(const general_array_view_iterator& rhs) const _NOEXCEPT
	{
		fail_fast_assert(m_container == rhs.m_container);
		return m_itr == rhs.m_itr;
	}
	bool operator !=(const general_array_view_iterator& rhs) const _NOEXCEPT
	{
		return !(*this == rhs);
	}
	bool operator<(const general_array_view_iterator& rhs) const _NOEXCEPT
	{
		fail_fast_assert(m_container == rhs.m_container);
		return m_itr < rhs.m_itr;
	}
	bool operator<=(const general_array_view_iterator& rhs) const _NOEXCEPT
	{
		return !(rhs < *this);
	}
	bool operator>(const general_array_view_iterator& rhs) const _NOEXCEPT
	{
		return rhs < *this;
	}
	bool operator>=(const general_array_view_iterator& rhs) const _NOEXCEPT
	{
		return !(rhs > *this);
	}
	void swap(general_array_view_iterator& rhs) _NOEXCEPT
	{
		std::swap(m_itr, rhs.m_itr);
		std::swap(m_container, rhs.m_container);
	}
};

template <typename ArrayView>
general_array_view_iterator<ArrayView> operator+(typename general_array_view_iterator<ArrayView>::difference_type n, const general_array_view_iterator<ArrayView>& rhs) _NOEXCEPT
{
	return rhs + n;
}

} // namespace Guide

#if _MSC_VER <= 1800
#pragma warning(pop)
#endif // _MSC_VER <= 1800


#pragma pop_macro("_NOEXCEPT")<|MERGE_RESOLUTION|>--- conflicted
+++ resolved
@@ -1856,13 +1856,8 @@
 	// section
 	_CONSTEXPR strided_array_view<ValueTypeOpt, rank> section(index_type origin, index_type extents) const
 	{
-<<<<<<< HEAD
 		size_type size = this->bounds().total_size() - this->bounds().linearize(origin);
 		return{ &this->operator[](origin), size, strided_bounds<rank, size_type> {extents, details::make_stride(Base::bounds())} };
-=======
-		size_type size = bounds().total_size() - bounds().linearize(origin);
-		return { &this->operator[](origin), size, strided_bounds<rank, size_type> {extents, details::make_stride(Base::bounds())} };
->>>>>>> e5b79d24
 	}
 	
         _CONSTEXPR reference operator[](const index_type& idx) const
